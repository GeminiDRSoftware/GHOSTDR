--- conflicted
+++ resolved
@@ -1,10 +1,6 @@
 [tox]
 envlist =
-<<<<<<< HEAD
-    ghost-{ghostunit,ghostreg,ghostbundle,ghostslit,ghostspect}
-=======
     ghost-{ghostunit,ghostreg,ghostbundle,ghostslit,ghostspect,ghostnew}
->>>>>>> 835170b5
 requires = tox-conda
 skipsdist = true
 
@@ -62,9 +58,5 @@
     ghostunit: pytest -v -m ghostunit {posargs}
     ghostbundle: pytest -v -m ghostbundle {posargs}
     ghostslit: pytest -v -m ghostslit {posargs}
-<<<<<<< HEAD
     ghostspect: pytest -v -m ghostspect {posargs}
-=======
-    ghostspect: pytest -v -m ghostspect {posargs}
-    ghostnew: pytest -v -m ghostnew {posargs}
->>>>>>> 835170b5
+    ghostnew: pytest -v -m ghostnew {posargs}