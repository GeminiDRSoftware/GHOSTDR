--- conflicted
+++ resolved
@@ -74,11 +74,7 @@
 # Now extract. The option to correct for sky depends on the type of file. 
 if extract_1d_first:
     extracted_flux, extracted_var, extraction_weights = \
-<<<<<<< HEAD
-        extractor.one_d_extract(science_data, correct_for_sky=False)
-=======
         extractor.one_d_extract(science_data,correct_for_sky=correct_for_sky)
->>>>>>> 534c2da0
     with open('extraction_weights.pkl','w') as f:
        pickle.dump(extraction_weights, f)
 
