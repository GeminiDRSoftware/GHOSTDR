"""A script to do diagnostic checks on reduced ghost data.

It displays several windows showing how good the fits are and a few other things

This script should be ran from within the finished reduction folder, which
should contain the 'calibrations/' directory that are needed and finished
reduction files (extracted profiles/barycentric corrected)
"""

from __future__ import division, print_function
import numpy as np
from ghostdr.ghost import polyfit
import glob
import os
import sys
import astropy.io.fits as pyfits
import ghostdr.ghost.lookups as lookups
import ghostdr.ghost.lookups.polyfit_dict as polyfit_dict
import pylab as pl
from cycler import cycler


def thar_spectrum(linefile):
    """Calculates a ThAr spectrum. Note that the flux scaling here is roughly
    correct for the lamp with no neutral density. From the simulator.

    Parameters
    ----------

    linefile: string
        Path to the arcline file


    Returns
    -------
    wave, flux: ThAr spectrum (wavelength in um, flux in photons/s?)
    """

    thar = np.loadtxt(linefile, usecols=[0, 1, 2])
    # Create a fixed wavelength scale evenly spaced in log.
    thar_wave = 3600 * np.exp(np.arange(5e5) / 5e5)
    thar_flux = np.zeros(int(5e5))
    # NB This is *not* perfect: we just find the nearest index of the
    # wavelength scale corresponding to each Th/Ar line.
    wave_ix = (np.log(thar[:, 1] / 3600) * 5e5).astype(int)
    wave_ix = np.minimum(np.maximum(wave_ix, 0), 5e5 - 1).astype(int)
    thar_flux[wave_ix] = 10**(np.minimum(thar[:, 2], 4))
    thar_flux = np.convolve(thar_flux, [0.2, 0.5, 0.9, 1, 0.9, 0.5, 0.2],
                            mode='same')

    thar_flux /= np.max(thar_flux) / 3e5
    return np.array([thar_wave, thar_flux])


def plot_arcs(arc_data, thar_spec, w_map, title):
    """ Function used to plot two panels, one containing the extracted arc
    with the ThAr lamp spectrum superimposed, and one containing the difference
    between the two, to look for particularly bad regions of the fit.

    Parameters
    ----------

    arc_data: 
    """
    pl.rc('axes', prop_cycle=(cycler('color', ['b', 'r'])))
    f, axes = pl.subplots(3, 1, sharex='all')
    f.suptitle(title)
    # We always have 3 objects
    for obj in range(3):
        axes[obj].plot(w_map.T, arc_data[:, :, obj].T)
        axes[obj].set_title('Object %s' % (str(obj + 1)))
        thar_range = np.where((thar_spec[0] > w_map.min())
                               & (thar_spec[0] < w_map.max()))
        thar_spec[1] = thar_spec[1] * (arc_data[:, :, obj].max() /
                                        thar_spec[1][thar_range].max())
        axes[obj].plot(thar_spec[0][thar_range], thar_spec[1][thar_range],
                       ls='-.',
                       color='green')

    pl.show()


# Start by finding where the lookups are and save that location as a variable
lookups_path = os.path.dirname(os.path.abspath(lookups.__file__))
arclinefile = lookups_path + '/' + lookups.line_list
thar_spec = thar_spectrum(arclinefile)

polyfit_lookups_path = lookups_path + '/Polyfit/'


# Let's start by checking the fits. We use the same method as the slider adjust
# and let the user check things individually.


flat_list = glob.glob('calibrations/processed_flat/*flat.fits')
arc_list = glob.glob('calibrations/processed_arc/*arc.fits')

modes = ['high', 'std']
cams = ['blue', 'red']

# Now cycle through available modes. or just the ones required
# by detecting particular keywords in the sys arguments.
if len(sys.argv) > 1:
    if 'high' in sys.argv:
        modes = ['high']
    if 'std' in sys.argv:
        modes = ['std']
    if 'red' in sys.argv:
        cams = ['red']
    if 'blue' in sys.argv:
        cams = ['blue']


for mode in modes:
    for cam in cams:
        ghost = polyfit.ghost.GhostArm(cam, mode=mode)
        print('Inspecting flat and arc fits from the %s camera in %s mode' %
              (cam, mode))
        # Find the default models for things not inspected
        rotmod_location = [value for key, value in
                           polyfit_dict.rotmod_dict.items()
                           if cam in key.lower() and mode in key.lower()][0]
        rotparams = pyfits.getdata(polyfit_lookups_path + rotmod_location)

        specmod_location = [value for key, value in
                           polyfit_dict.specmod_dict.items()
                           if cam in key.lower() and mode in key.lower()][0]
        specparams = pyfits.getdata(polyfit_lookups_path + specmod_location)

        spatmod_location = [value for key, value in
                           polyfit_dict.spatmod_dict.items()
                           if cam in key.lower() and mode in key.lower()][0]
        spatparams = pyfits.getdata(polyfit_lookups_path + spatmod_location)

        wavemod_location = [value for key, value in
                           polyfit_dict.wavemod_dict.items()
                           if cam in key.lower() and mode in key.lower()][0]
        wparams = pyfits.getdata(polyfit_lookups_path + wavemod_location)

        # Now find the correct flat and arc frames
        flat_file_location = [value for value in flat_list if cam in value
                              and mode in value][0]
        flat_file = pyfits.open(flat_file_location)
        print('Inspecting file %s' % (flat_file_location))
        xparams = flat_file['XMOD'].data

        dummy = ghost.spectral_format_with_matrix(xparams, wparams,
                                                  spatparams, specparams,
                                                  rotparams)

        flat_conv = ghost.slit_flat_convolve(flat_file['SCI'].data)
<<<<<<< HEAD
        plot_title = 'Convolution plot for camera %s in %s mode.' % (cam, mode))
        adjusted_params = ghost.manual_model_adjust(flat_conv,
                                                    model='position',
                                                    xparams=xparams,
                                                    percentage_variation=10
                                                    title = plot_title)

        plot_title = 'Regular flat for camera %s in %s mode.' % (cam, mode))
        adjusted_params = ghost.manual_model_adjust(flat_file['SCI'].data,
                                                    model='position',
                                                    xparams=xparams,
                                                    percentage_variation=10,
                                                    title = plot_title)
        
=======
        plot_title = 'Convolution plot for camera %s in %s mode.' % (cam, mode)
        adjusted_params=ghost.manual_model_adjust(flat_conv,
                                                    model = 'position',
                                                    xparams = xparams,
                                                    percentage_variation = 10,
                                                    title = plot_title)

        plot_title='Regular flat for camera %s in %s mode.' % (cam, mode)
        adjusted_params=ghost.manual_model_adjust(flat_file['SCI'].data,
                                                    model='position',
                                                    xparams=xparams,
                                                    percentage_variation=10,
                                                    title=plot_title)

>>>>>>> bf72089d
        # Now the arcs
        arcs_list=[
    value for value in arc_list if cam in value and mode in value]
        for arc in arcs_list:
            print('Inspecting file %s' % (arc))
            arc_file=pyfits.open(arc)
            wparams=arc_file['WFIT'].data
            arc_data=arc_file['SCI'].data
            dummy=ghost.spectral_format_with_matrix(xparams, wparams,
                                                  spatparams, specparams,
                                                  rotparams)
            plot_title='Arc %s with superimposed template in green.' % (arc)
            plot_arcs(arc_data, thar_spec, ghost.w_map, title=plot_title)<|MERGE_RESOLUTION|>--- conflicted
+++ resolved
@@ -149,22 +149,6 @@
                                                   rotparams)
 
         flat_conv = ghost.slit_flat_convolve(flat_file['SCI'].data)
-<<<<<<< HEAD
-        plot_title = 'Convolution plot for camera %s in %s mode.' % (cam, mode))
-        adjusted_params = ghost.manual_model_adjust(flat_conv,
-                                                    model='position',
-                                                    xparams=xparams,
-                                                    percentage_variation=10
-                                                    title = plot_title)
-
-        plot_title = 'Regular flat for camera %s in %s mode.' % (cam, mode))
-        adjusted_params = ghost.manual_model_adjust(flat_file['SCI'].data,
-                                                    model='position',
-                                                    xparams=xparams,
-                                                    percentage_variation=10,
-                                                    title = plot_title)
-        
-=======
         plot_title = 'Convolution plot for camera %s in %s mode.' % (cam, mode)
         adjusted_params=ghost.manual_model_adjust(flat_conv,
                                                     model = 'position',
@@ -179,10 +163,9 @@
                                                     percentage_variation=10,
                                                     title=plot_title)
 
->>>>>>> bf72089d
         # Now the arcs
-        arcs_list=[
-    value for value in arc_list if cam in value and mode in value]
+        arcs_list=[value for value in arc_list
+                   if cam in value and mode in value]
         for arc in arcs_list:
             print('Inspecting file %s' % (arc))
             arc_file=pyfits.open(arc)
