--- conflicted
+++ resolved
@@ -361,7 +361,7 @@
                 continue
 
             #FIXME: It is more pythonic to ask forgiveness than permission, so a try
-            #statement is preferred. 
+            #statement is preferred.
             if not hasattr(ad[0], 'WAVL'):
                 log.warning("No changes will be made to {}, since it contains "
                             "no wavelength information".
@@ -593,7 +593,7 @@
 
         return adinputs_orig
 
-        
+
     def extractProfile(self, adinputs=None, **params):
         """
         Extract the object profile from a slit or flat image.
@@ -922,17 +922,13 @@
             flat_list = [self._get_cal(ad, 'processed_slitflat')
                          for ad in adinputs]
 
-<<<<<<< HEAD
-        for ad, slit_flat in zip(*gt.make_lists(adinputs, flat_list,
-                                                force_ad=True)):
-=======
         #FIXME: MJI - not sure if this is compliant.
         if params.get('skipPixelModel'):
             log.stdinfo('Skipping adding the pixel model to the flat'
                         'step')
 
-        for ad, slit_flat in zip(*gt.make_lists(adinputs, flat_list, force_ad=True)):
->>>>>>> c339aaf9
+        for ad, slit_flat in zip(*gt.make_lists(adinputs, flat_list,
+                                                force_ad=True)):
             if not {'PREPARED', 'GHOST', 'FLAT'}.issubset(ad.tags):
                 log.warning("findApertures is only run on prepared flats: "
                             "{} will not be processed".format(ad.filename))
@@ -994,7 +990,7 @@
             # keywords like DATASEC) but that's not really a big deal.
             # (The header can be modified/started afresh if needed.)
             ad[0].XMOD = fitted_params
-            
+
             #MJI: Compute a pixel-by-pixel model of the flat field from the new XMOD and
             #the slit image.
             if not params.get('skipPixelModel'):
@@ -1020,7 +1016,7 @@
                                       vararray=ad[0].variance)
                 pixel_model = extractor.make_pixel_model()
                 ad[0].PIXELMODEL = pixel_model
-                
+
             gt.mark_history(ad, primname=self.myself(), keyword=timestamp_key)
 
         return adinputs
@@ -1245,7 +1241,7 @@
             sview = SlitView(slit[0].data, slitflat[0].data, mode=res_mode)
 
             extractor = Extractor(arm, sview)
-            
+
             #FIXME - Marc and were *going* to try:
             #adjusted_data = arm.bin_data(extractor.adjust_data(flat[0].data))
             extracted_flux, extracted_var = extractor.two_d_extract(
