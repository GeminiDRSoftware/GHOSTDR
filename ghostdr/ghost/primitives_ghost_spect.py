#
#                                                                  gemini_python
#
#                                                      primitives_ghost_spect.py
# ------------------------------------------------------------------------------
import os
import numpy as np
import math
from copy import deepcopy
import scipy
import scipy.signal as signal
from scipy.optimize import leastsq
import functools
from datetime import datetime, date, time, timedelta
import re
import astropy.coordinates as astrocoord
import astropy.io.fits as astropyio
from astropy.time import Time
from astropy import units as u
from astropy import constants as const
from astropy.stats import sigma_clip
from scipy import interpolate
from pysynphot import observation, spectrum

import astrodata

from geminidr.gemini.lookups import DQ_definitions as DQ

from gempy.gemini import gemini_tools as gt
from gempy.mosaic.mosaicAD import MosaicAD

from .polyfit import GhostArm, Extractor, SlitView
from .polyfit.ghost import GhostArm

from .primitives_ghost import GHOST, filename_updater

from . import parameters_ghost_spect

from .lookups import polyfit_dict, line_list, keyword_comments, targetn_dict

from recipe_system.utils.decorators import parameter_override
# ------------------------------------------------------------------------------

GEMINI_SOUTH_LOC = astrocoord.EarthLocation.from_geodetic((-70, 44, 12.096),
                                                          (-30, 14, 26.700),
                                                          height=2722.,
                                                          ellipsoid='WGS84')
BAD_FLAT_FLAG = 16

# FIXME: This should go somewhere else, but where?
from scipy.ndimage import median_filter
def convolve_with_mask(data, mask, rectangle_width = (100,20)):
    """Helper function to convolve a masked array with a uniform rectangle after median
    filtering to remove cosmic rays.
    """
    #Create our rectangular function
    rectangle_function = np.zeros_like(data)
    rectangle_function[:rectangle_width[0], :rectangle_width[1]] = 1.0
    rectangle_function = np.roll(rectangle_function, -rectangle_width[0]/2, axis=0)
    rectangle_function = np.roll(rectangle_function, -rectangle_width[1]/2, axis=1)
    rectangle_fft = np.fft.rfft2(rectangle_function)
    
    #Median filter in case of cosmic rays
    filt_data = median_filter(data,3)
    
    #Now convolve. The mask is never set to exactly zero in order to avoid divide
    #by zero errors outside the mask.
    convolved_data = np.fft.irfft2(np.fft.rfft2(filt_data * (mask + 1e-4))*rectangle_fft)
    convolved_data /= np.fft.irfft2(np.fft.rfft2(mask + 1e-4)*rectangle_fft)
    return convolved_data


@parameter_override
class GHOSTSpect(GHOST):
    """
    Primitive class for processing GHOST science data.

    This class contains the primitives necessary for processing GHOST science
    data, as well as all related calibration files from the main spectrograph
    cameras. Slit viewer images are processed with another primitive class
    (:class:`ghostdr.ghost.primitives_ghost_slit.GHOSTSlit`).
    """

    """Applicable tagset"""
    tagset = set(["GEMINI", "GHOST"])  # NOT SPECT because of bias/dark

    def __init__(self, adinputs, **kwargs):
        super(GHOSTSpect, self).__init__(adinputs, **kwargs)
        self._param_update(parameters_ghost_spect)
        self.keyword_comments.update(keyword_comments.keyword_comments)

    def addWavelengthSolution(self, adinputs=None, **params):
        """
        Compute and append a wavelength solution for the data.

        The GHOST instrument is designed to be very stable over a long period
        of time, so it is not strictly necessary to take arcs for every
        observation. The alternative is use the arcs taken most recently
        before and after the observation of interest, and compute an
        average of their wavelength solutions.

        The average is weighted by
        the inverse of the time between each arc observation and science
        observation. E.g., if the 'before' arc is taken 12 days before the
        science observation, and the 'after' arc is taken 3 days after the
        science observation, then the 'after' arc will have a weight of 80%
        in the final wavelength solution (12/15), and the 'before' arc 20%
        (3/15).

        In the event that either a 'before' arc can't be found but an 'after'
        arc can, or vice versa, the wavelength solution from the arc that was
        found will be applied as-is. If neither a 'before' nor 'after' arc can
        be found, an IOError will be raised.

        It is possible to explicitly pass which arc files to use as
        the ``arc`` parameter. This should be a list of two-tuples, with each
        tuple being of the form
        ``('before_arc_filepath', 'after_arc_filepath')``. This list must be
        the same length as the list of ``adinputs``, with a one-to-one
        correspondence between the two lists.

        Parameters
        ----------
        suffix: str
            suffix to be added to output files
        arc: list of two-tuples
            A list of two-tuples, with each tuple corresponding to an element of
            the ``adinputs`` list. Within each tuple, the two elements are the
            designated 'before' and 'after' arc for that observation.
        """

        log = self.log
        log.debug(gt.log_message("primitive", self.myself(), "starting"))
        timestamp_key = self.timestamp_keys[self.myself()]

        # No attempt to check if this primitive has already been run -
        # new arcs may be available which we wish to apply. Any old WAVL
        # extensions will simply be removed.

        # CJS: Heavily edited because of the new AD way
        # Get processed slits, slitFlats, and flats (for xmod)
        # slits and slitFlats may be provided as parameters
        arc_list = params["arcs"]
        # if arc_list is None:
        #     # CJS: This populates the calibrations cache (dictionary) with
        #     # "processed_slit" filenames for each input AD
        #     self.getProcessedArc(adinputs)
        #     # This then gets those filenames
        #     arc_list = [self._get_cal(ad, 'processed_arc')
        #                  for ad in adinputs]
        #     log.stdinfo(arc_list)

        # for ad, arcs in zip(
        #         *gt.make_lists(adinputs, arc_list, force_ad=True)):
        for i, ad in enumerate(adinputs):

            found_arcs = False

            if arc_list:
                try:
                    arc_before, arc_after = arc_list[i]
                    found_arcs = True
                except (TypeError, ValueError):
                    pass

            # self.getProcessedArc(ad, howmany=2)
            # if not found_arcs:
            #     try:
            #         arcs_calib = self._get_cal(ad, 'processed_arc', )
            #         log.stdinfo('Found following arcs: {}'.format(
            #             ', '.join([_ for _ in arcs_calib])
            #         ))
            #         arc_before, arc_after = self._get_cal(ad, 'processed_arc',)
            #     except (TypeError, ValueError):
            #         # Triggers if only one arc, or more than two
            #         arc_before = self._get_cal(ad, 'processed_arc',)[0]
            #         arc_after = None

            if not found_arcs:
                # Fetch the arc_before and arc_after in sequence
                arc_before = self._request_bracket_arc(ad, before=True)
                arc_after = self._request_bracket_arc(ad, before=False)

            if arc_before is None and arc_after is None:
                raise IOError('No valid arcs found for {}'.format(ad.filename))

            log.stdinfo('Arcs for {}: \n'
                        '   before: {}\n'
                        '    after: {}'.format(ad.filename,
                                               arc_before, arc_after))

            # Stand up a GhostArm instance for this ad
            gs = GhostArm(arm=ad.arm(), mode=ad.res_mode(),
                          detector_x_bin=ad.detector_x_bin(),
                          detector_y_bin=ad.detector_y_bin())

            if arc_before is None:
                # arc = arc_after
                arc_after = astrodata.open(arc_after)
                wfit = gs.evaluate_poly(arc_after[0].WFIT)
                ad.phu.set('ARCIM_A', os.path.abspath(arc_after.path),
                           "'After' arc image")
            elif arc_after is None:
                # arc = arc_before
                arc_before = astrodata.open(arc_before)
                wfit = gs.evaluate_poly(arc_before[0].WFIT)
                ad.phu.set('ARCIM_B', os.path.abspath(arc_before.path),
                           "'Before' arc image")
            else:
                # Need to weighted-average the wavelength fits from the arcs
                # Determine the weights (basically, the inverse time between
                # the observation and the arc)
                arc_after = astrodata.open(arc_after)
                arc_before = astrodata.open(arc_before)
                wfit_b = gs.evaluate_poly(arc_before[0].WFIT)
                wfit_a = gs.evaluate_poly(arc_after[0].WFIT)
                weight_b = np.abs((arc_before.ut_datetime() -
                                   ad.ut_datetime()).total_seconds())
                weight_a = np.abs((arc_after.ut_datetime() -
                                   ad.ut_datetime()).total_seconds())
                weight_a, weight_b = 1. / weight_a, 1 / weight_b
                log.stdinfo('Cominbing wavelength solutions with weights '
                            '%.3f, %.3f' %
                            (weight_a / (weight_a + weight_b),
                             weight_b / (weight_a + weight_b),
                             ))
                # Compute weighted mean fit
                wfit = wfit_a * weight_a + wfit_b * weight_b
                wfit /= (weight_a + weight_b)
                ad.phu.set('ARCIM_A', os.path.abspath(arc_after.path),
                           self.keyword_comments['ARCIM_A'])
                ad.phu.set('ARCIM_B', os.path.abspath(arc_before.path),
                           self.keyword_comments['ARCIM_B'])
                ad.phu.set('ARCWT_A', weight_a,
                           self.keyword_comments['ARCWT_A'])
                ad.phu.set('ARCWT_B', weight_b,
                           self.keyword_comments['ARCWT_B'])

            # rebin the wavelength fit to match the rest of the extensions
            for _ in range(int(math.log(ad.detector_x_bin(), 2))):
                wfit = wfit[:, ::2] + wfit[:, 1::2]
                wfit /= 2.0

            for ext in ad:
                ext.WAVL = wfit

            # FIXME Wavelength unit needs to be in output ad

            # Timestamp and update filename
            gt.mark_history(ad, primname=self.myself(), keyword=timestamp_key)
            ad.update_filename(suffix=params["suffix"], strip=True)

        return adinputs

    def applyFlatBPM(self, adinputs=None, **params):
        """
        Find the flat relevant to the file(s) being processed, and merge the
        flat's BPM into the target file's.

        GHOST does not use flat subtraction in the traditional sense; instead,
        the extracted flat profile is subtracted from the extracted object
        profile. This means that the BPM from the flat needs to be applied to
        the object file before profile extraction, and hence well before actual
        flat correction is performed.

        The BPM flat is applied by ``bitwise_or`` combining it into the main
        adinput(s) BPM.

        Parameters
        ----------
        suffix: str
            suffix to be added to output files
        flat: str/None
            Name (full path) of the flatfield to use. If None, try:
        flatstream: str/None
            Name of the stream containing the flatfield as the first
            item in the stream. If None, the calibration service is used
        write_result: bool
            Denotes whether or not to write out the result of profile
            extraction to disk. This is useful for both debugging, and data
            quality assurance.
        """
        log = self.log
        log.debug(gt.log_message("primitive", self.myself(), "starting"))
        timestamp_key = self.timestamp_keys[self.myself()]

        # No attempt to check if this primitive has already been run -
        # re-applying a flat BPM should have no adverse effects, and the
        # primitive simply skips if no flat is found.

        # CJS: extractProfile() contains comments explaining what's going on here
        flat_list = params["flat"]
        flat_stream = params["flat_stream"]
        if flat_list is None:
            if flat_stream is not None:
                flat_list = self.streams[flat_stream][0]
            else:
                self.getProcessedFlat(adinputs, refresh=False)
                flat_list = [self._get_cal(ad, 'processed_flat')
                            for ad in adinputs]

        for ad, flat in zip(*gt.make_lists(adinputs, flat_list, force_ad=True)):
            if flat is None:
                log.warning("No flat identified/provided for {} - "
                            "skipping".format(ad.filename))
                continue

            # Re-bin the flat if necessary
            # We only need the mask, but it's best to use the full rebin
            # helper function in case the mask rebin code needs to change
            if flat.detector_x_bin() != ad.detector_x_bin(
            ) or flat.detector_y_bin() != ad.detector_y_bin():
                xb = ad.detector_x_bin()
                yb = ad.detector_y_bin()
                flat = self._rebin_ghost_ad(flat, xb, yb)
                # Re-name the flat so we don't blow away the old one on save
                flat_filename_orig = flat.filename
                flat.filename = filename_updater(flat,
                                                 suffix='_rebin%dx%d' %
                                                        (xb, yb,),
                                                 strip=True)
                flat.write(overwrite=True)

            # CJS: Edited here to require that the science and flat frames'
            # extensions are the same shape. The original code would no-op
            # with a warning for each pair that didn't, but I don't see how
            # this would happen in normal operations. The clip_auxiliary_data()
            # function in gemini_tools may be an option here.
            try:
                gt.check_inputs_match(adinput1=ad, adinput2=flat,
                                      check_filter=False)
            except ValueError:
                log.warning("Input mismatch between flat and {} - "
                            "skipping".format(ad.filename))
                continue

            for ext, flat_ext in zip(ad, flat):
                if ext.mask is None:
                    ext.mask = flat_ext.mask
                else:
                    ext.mask |= flat_ext.mask

            ad.phu.set('FLATBPM', os.path.abspath(flat.path),
                       self.keyword_comments['FLATBPM'])

            # Timestamp and update filename
            gt.mark_history(ad, primname=self.myself(), keyword=timestamp_key)
            ad.update_filename(suffix=params["suffix"], strip=True)
            if params["write_result"]:
                ad.phu.set('PROCIMG', os.path.abspath(ad.path),
                           keyword_comments.keyword_comments['PROCIMG'])
                ad.write(overwrite=True)

        return adinputs

    def barycentricCorrect(self, adinputs=None, **params):
        """
        Perform barycentric correction of the wavelength extension in the input
        files.

        Barycentric correction is performed by multiplying the wavelength
        (``.WAVL``) data extension by a correction factor. This factor can be
        supplied manually, or can be left to be calculated based on the
        headers in the AstroData input.

        Parameters
        ----------
        suffix: str
            suffix to be added to output files
        correction_factor: float
            Barycentric correction factor to be applied. Defaults to None, at
            which point a computed value will be applied. The computed value
            is based on the recorded position of the Gemini South observatory.
        """
        log = self.log
        log.debug(gt.log_message("primitive", self.myself(), "starting"))
        timestamp_key = self.timestamp_keys[self.myself()]

        for ad in adinputs:

            if ad.phu.get(timestamp_key):
                log.warning("No changes will be made to {}, since it has "
                            "already been processed by barycentricCorrect".
                            format(ad.filename))
                continue

            # FIXME: It is more pythonic to ask forgiveness than permission,
            # so a try
            # statement is preferred.
            if not hasattr(ad[0], 'WAVL'):
                log.warning("No changes will be made to {}, since it contains "
                            "no wavelength information".
                            format(ad.filename))
                continue

            # Get or compute the correction factor
            if params['correction_factor'] is None:
                cf = self._compute_barycentric_correction(ad, return_wavl=True)
            else:
                cf = [params['correction_factor'], ] * len(ad)

            # Multiply the wavelength scale by the correction factor
            for i, ext in enumerate(ad):
                log.stdinfo('Applying barycentric correction factor of '
                            '{} to ext {} of {}'.format(cf[i], i, ad.filename))
                ext.WAVL *= float(cf[i])

            # Timestamp and update filename
            gt.mark_history(ad, primname=self.myself(), keyword=timestamp_key)
            ad.update_filename(suffix=params["suffix"], strip=True)

        return adinputs

    def clipSigmaBPM(self, adinputs=None, **params):
        """
        Perform a sigma-clipping on the input data frame.

        This is a primitive wrapper for the :func:`astropy.stats.sigma_clip`
        method. The ``sigma`` and ``iters`` parameters are passed through to the
        corresponding keyword arguments.

        Parameters
        ----------
        sigma: float/None
            The sigma value to be used for clipping.
        bpm_value: int/None
            The integer value to be applied to the data BPM where the sigma
            threshold is exceeded. Defaults to 1 (which is the generic bad
            pixel flag). Note that the final output BPM is made using a
            bitwise_or operation.
        iters : int/None
            Number of sigma clipping iterations to perform. Default is None,
            which will continue sigma clipping until no further points are
            masked.
        """
        log = self.log
        log.debug(gt.log_message("primitive", self.myself(), "starting"))
        timestamp_key = self.timestamp_keys[self.myself()]

        sigma = params["sigma"]
        bpm_value = params["bpm_value"]
        iters = params["iters"]

        for ad in adinputs:

            if ad.phu.get(timestamp_key):
                log.warning("No changes will be made to {}, since it has "
                            "already been processed by clipSigmaBPM".
                            format(ad.filename))
                continue

            for ext in ad:
                extver = ext.hdr['EXTVER']
                if ext.mask is not None:
                    # MCW 190218: Form a masked array to operate on
                    masked_data = np.ma.masked_where(ext.mask != 0,
                                                     ext.data, copy=True)
                    # Perform the sigma clip
                    clipd = sigma_clip(
                        # ext.data,
                        masked_data,
                        sigma=sigma, iters=iters, copy=True)
                    # Convert the mask from the return into 0s and 1s and
                    # bitwise OR into the ext BPM
                    clipd_mask = clipd.mask.astype(ext.mask.dtype)
                    ext.mask |= clipd_mask * bpm_value

                    log.stdinfo('   {}:{}: nPixMasked: {:9d} / {:9d}'.format(
                        ad.filename, extver, np.sum(clipd_mask), ext.data.size))

                    # Original implementaion
                    # mean_data = np.mean(ext.data)
                    # sigma_data = np.std(ext.data)
                    # mask_map = (np.abs(ext.data-mean_data) > sigma*sigma_data)
                    # if bpm_value:  # might call with None for diagnosis
                    #     ext.mask[mask_map] |= bpm_value
                    #
                    # log.stdinfo('   {}:{}: nPixMasked: {:9d} / {:9d}'.format(
                    #     ad.filename, extver, np.sum(mask_map), ext.data.size))
                else:
                    log.warning('No DQ plane in {}:{}'.format(ad.filename,
                                                              extver))

            # Timestamp; DO NOT update filename
            gt.mark_history(ad, primname=self.myself(), keyword=timestamp_key)

        return adinputs

    def darkCorrect(self, adinputs=None, **params):
        """
        Dark-correct GHOST observations.

        This primitive, at its core, simply copies the standard
        DRAGONS darkCorrect (part of :any:`Preprocess`). However, it has
        the ability to examine the binning mode of the requested dark,
        compare it to the adinput(s), and re-bin the dark to the
        correct format.

        To do this, this version of darkCorrect takes over the actual fetching
        of calibrations from :meth:`subtractDark`,
        manipulates the dark(s) as necessary,
        saves the updated dark to the present working directory, and then
        passes the updated list of dark frame(s) on to :meth:`subtractDark`.

        As a result, :any:`IOError` will be raised if the adinputs do not
        all share the same binning mode.

        Parameters
        ----------
        suffix: str
            suffix to be added to output files
        dark: str/list
            name(s) of the dark file(s) to be subtracted
        """
        log = self.log
        log.debug(gt.log_message("primitive", self.myself(), "starting"))
        timestamp_key = self.timestamp_keys[self.myself()]
        sfx = params["suffix"]

        # Check if all the inputs have matching detector_x_bin and
        # detector_y_bin descriptors
        if not(all(
                [_.detector_x_bin() == adinputs[0].detector_x_bin() for
                 _ in adinputs])) or not(all(
            [_.detector_y_bin() == adinputs[0].detector_y_bin() for
             _ in adinputs]
        )):
            log.stdinfo('Detector x bins: %s' %
                        str([_.detector_x_bin() for _ in adinputs]))
            log.stdinfo('Detector y bins: %s' %
                        str([_.detector_y_bin() for _ in adinputs]))
            raise IOError('Your input list of files contains a mix of '
                          'different binning modes')

        adinputs_orig = list(adinputs)
        if isinstance(params['dark'], list):
            params['dark'] = [params['dark'][i] for i in range(len(adinputs))
                              if not adinputs[i].phu.get(timestamp_key)]
        adinputs = [_ for _ in adinputs if not _.phu.get(timestamp_key)]
        if len(adinputs) != len(adinputs_orig):
            log.stdinfo('The following files have already been processed by '
                        'darkCorrect and will not be further modified: '
                        '{}'.format(', '.join([_.filename for _ in adinputs_orig
                                               if _ not in adinputs])))

        if params['dark']:
            pass
        else:
            # All this line seems to do is check the valid darks can be found
            # for the adinputs
            self.getProcessedDark(adinputs, refresh=False)

        # Here we need to ape the part of subtractDark which creates the
        # dark_list, then re-bin as required, and send the updated dark_list
        # through to subtractDark
        # This is preferable to writing our own subtractDark, as it should
        # be stable against algorithm changes to dark subtraction
        dark_list = params["dark"] if params["dark"] else [
            self._get_cal(ad, 'processed_dark') for ad in adinputs]

        # We need to make sure we:
        # - Provide a dark AD object for each science frame;
        # - Do not unnecessarily re-bin the same dark to the same binning
        #   multiple times
        dark_list_out = []
        dark_processing_done = {}
        for ad, dark in zip(*gt.make_lists(adinputs, dark_list,
                                           force_ad=True)):
            if dark is None:
                if 'qa' in self.context:
                    log.warning("No changes will be made to {}, since no "
                                "dark was specified".format(ad.filename))
                    dark_list_out.append(None)
                    continue
                else:
                    raise IOError("No processed dark listed for {}".
                                  format(ad.filename))

            if dark.detector_x_bin() == ad.detector_x_bin() and \
                    dark.detector_y_bin() == ad.detector_y_bin():
                log.stdinfo('Binning for %s already matches input file' %
                            dark.filename)
                dark_list_out.append(dark.filename)
            else:
                xb = ad.detector_x_bin()
                yb = ad.detector_y_bin()
                dark = self._rebin_ghost_ad(dark, xb, yb)
                # Re-name the dark so we don't blow away the old one on save
                dark_filename_orig = dark.filename
                dark.filename = filename_updater(dark,
                                                 suffix='_rebin%dx%d' %
                                                        (xb, yb, ),
                                                 strip=True)
                dark.write(overwrite=True)
                dark_processing_done[
                    (dark_filename_orig, xb, yb)] = dark.filename
                dark_list_out.append(dark.filename)
                log.stdinfo('Wrote out re-binned dark %s' % dark.filename)

            # Check the inputs have matching binning, and shapes
            # Copied from standard darkCorrect (primitives_preprocess)
            # TODO: Check exposure time?
            try:
                gt.check_inputs_match(ad, dark, check_filter=False)
            except ValueError:
                # Else try to extract a matching region from the dark
                log.warning('AD inputs did not match - attempting to clip dark')
                dark = gt.clip_auxiliary_data(ad, aux=dark, aux_type="cal")

                # Check again, but allow it to fail if they still don't match
                gt.check_inputs_match(ad, dark, check_filter=False)

            log.stdinfo("Subtracting the dark ({}) from the input "
                        "AstroData object {}".
                        format(dark.filename, ad.filename))
            ad.subtract(dark)

            # Record dark used, timestamp, and update filename
            ad.phu.set('DARKIM',
                       # os.path.abspath(dark.path),
                       dark.filename,
                       self.keyword_comments["DARKIM"])
            gt.mark_history(ad, primname=self.myself(), keyword=timestamp_key)
            ad.update_filename(suffix=sfx, strip=True)

        return adinputs_orig


    def extractProfile(self, adinputs=None, **params):
        """
        Extract the object profile from a slit or flat image.

        This is a primtive wrapper for a collection of :any:`polyfit <polyfit>`
        calls. For each AstroData input, this primitive:

        - Instantiates a :class:`polyfit.GhostArm` class for the input, and
          executes :meth:`polyfit.GhostArm.spectral_format_with_matrix`;
        - Instantiate :class:`polyfit.SlitView` and :class:`polyfit.Extractor`
          objects for the input
        - Extract the profile from the input AstroData, using calls to
          :meth:`polyfit.Extractor.one_d_extract` and
          :meth:`polyfit.Extractor.two_d_extract`.
        
        Parameters
        ----------
        suffix: str
            suffix to be added to output files
        slit: str/None
            Name of the (processed & stacked) slit image to use for extraction
            of the profile. If not provided/set to None, the primitive will
            attempt to pull a processed slit image from the calibrations
            database (or, if specified, the --user_cal processed_slit
            command-line option)
        slitflat: str/None
            Name of the (processed) slit flat image to use for extraction
            of the profile. If not provided, set to None, the RecipeSystem
            will attempt to pull a slit flat from the calibrations system (or,
            if specified, the --user_cal processed_slitflat command-line
            option)
        flat: str/None
            Name of the (processed) flat image to use for extraction
            of the profile. If not provided, set to None, the RecipeSystem
            will attempt to pull a slit flat from the calibrations system (or,
            if specified, the --user_cal processed_flat command-line
            option)
        sky_correct: bool
            Denotes whether or not to correct for the sky profile during the
            object extraction. Defaults to True, although it should be altered
            to False when processing flats or arcs.
        writeResult: bool
            Denotes whether or not to write out the result of profile
            extraction to disk. This is useful for both debugging, and data
            quality assurance.
        """
        log = self.log
        log.debug(gt.log_message("primitive", self.myself(), "starting"))
        timestamp_key = self.timestamp_keys[self.myself()]

        # This primitive modifies the input AD structure, so it must now
        # check if the primitive has already been applied. If so, it must be
        # skipped.
        adinputs_orig = list(adinputs)
        adinputs = [_ for _ in adinputs if not _.phu.get(timestamp_key)]
        if len(adinputs) != len(adinputs_orig):
            log.stdinfo('extractProfile is skipping the following files, which '
                        'already have extracted profiles: '
                        '{}'.format(','.join([_.filename for _ in adinputs_orig
                                              if _ not in adinputs])))

        # CJS: Heavily edited because of the new AD way
        # Get processed slits, slitFlats, and flats (for xmod)
        # slits and slitFlats may be provided as parameters
        slit_list = params["slit"]
        # log.stdinfo('slit_list before processing:')
        # log.stdinfo('   {}'.format(slit_list))
        if slit_list is not None and isinstance(slit_list, list):
            slit_list = [slit_list[i] for i in range(len(slit_list))
                         if adinputs_orig[i] in adinputs]
        if slit_list is None:
            # CJS: This populates the calibrations cache (dictionary) with
            # "processed_slit" filenames for each input AD
            self.getProcessedSlit(adinputs, refresh=False)
            # This then gets those filenames
            slit_list = [self._get_cal(ad, 'processed_slit')
                         for ad in adinputs]
        # log.stdinfo('slit_list after processing:')
        # log.stdinfo('   {}'.format(slit_list))

        slitflat_list = params["slitflat"]
        if slitflat_list is not None and isinstance(slitflat_list, list):
            slitflat_list = [slitflat_list[i] for i in range(len(slitflat_list))
                             if adinputs_orig[i] in adinputs]
        if slitflat_list is None:
            self.getProcessedSlitFlat(adinputs, refresh=False)
            slitflat_list = [self._get_cal(ad, 'processed_slitflat')
                             for ad in adinputs]

        flat = params['flat']
        if flat is None:
            self.getProcessedFlat(adinputs, refresh=False)
            flat_list = [self._get_cal(ad, 'processed_flat')
                         for ad in adinputs]

        # TODO: Have gt.make_lists handle multiple auxiliary lists?
        # CJS: Here we call gt.make_lists. This has only been designed to work
        # with one auxiliary list at present, hence the three calls. This
        # produces two lists of AD objects the same length, one of the input
        # ADs and one of the auxiliary files, from the list
        # of filenames (or single passed parameter). Importantly, if multiple
        # auxiliary frames are the same, then the file is opened only once and
        # the reference to this AD is re-used, saving speed and memory.
        _, slit_list = gt.make_lists(adinputs, slit_list, force_ad=True)
        _, slitflat_list = gt.make_lists(adinputs, slitflat_list, force_ad=True)
        _, flat_list = gt.make_lists(adinputs, flat_list, force_ad=True)

        for ad, slit, slitflat, flat in zip(adinputs, slit_list,
                                            slitflat_list, flat_list):
            # CJS: failure to find a suitable auxiliary file (either because
            # there's no calibration, or it's missing) places a None in the
            # list, allowing a graceful continuation.
            if slit is None or slitflat is None or flat is None:
                log.warning("Unable to find calibrations for {}; "
                            "skipping".format(ad.filename))
                continue

            # CJS: Changed to log.debug() and changed the output
            log.stdinfo("Slit parameters: ")
            log.stdinfo("   processed_slit: {}".format(slit.filename))
            log.stdinfo("   processed_slitflat: {}".format(slitflat.filename))
            log.stdinfo("   processed_flat: {}".format(flat.filename))

            res_mode = ad.res_mode()
            arm = GhostArm(arm=ad.arm(), mode=res_mode,
                           detector_x_bin=ad.detector_x_bin(),
                           detector_y_bin=ad.detector_y_bin())

            # CJS: Heavy refactor. Return the filename for each calibration
            # type. Eliminates requirement that everything be updated
            # simultaneously.
            # key = self._get_polyfit_key(ad)
            # log.stdinfo("Polyfit key selected: {}".format(key))
            try:
                poly_wave = self._get_polyfit_filename(ad, 'wavemod')
                poly_spat = self._get_polyfit_filename(ad, 'spatmod')
                poly_spec = self._get_polyfit_filename(ad, 'specmod')
                poly_rot = self._get_polyfit_filename(ad, 'rotmod')
                wpars = astrodata.open(poly_wave)
                spatpars = astrodata.open(poly_spat)
                specpars = astrodata.open(poly_spec)
                rotpars = astrodata.open(poly_rot)
            except IOError:
                log.warning("Cannot open required initial model files for {};"
                            " skipping".format(ad.filename))
                continue

            arm.spectral_format_with_matrix(flat[0].XMOD, wpars[0].data,
                        spatpars[0].data, specpars[0].data, rotpars[0].data)
            sview = SlitView(slit[0].data, slitflat[0].data, mode=res_mode)

            extractor = Extractor(arm, sview, badpixmask=ad[0].mask,
                                  vararray=ad[0].variance)
<<<<<<< HEAD
=======
            
            #Compute the flat correction. 
            # FIXME: This really could be done as part of flat processing!
            if params['flat_precorrect']:
                try:
                    pix_to_correct = flat[0].PIXELMODEL > 0
                    
                    #Lets find the flat normalisation constant. 
                    # FIXME Should this normalisation be done elsewhere?
                    mean_flat_flux = np.mean(flat[0].data[pix_to_correct])
                    
                    #Now find the correction. 
                    correction = flat[0].PIXELMODEL[pix_to_correct]/ \
                        flat[0].data[pix_to_correct]*mean_flat_flux
                        
                    #Find additional bad pixels where the flat doesn't match PIXELMODEL
                    #This is important to have somewhere, because otherwise any 
                    #newly dead pixels will result in divide by 0.
                    smoothed_flat = convolve_with_mask(flat[0].data, pix_to_correct)
                    normalised_flat = flat[0].data/smoothed_flat
                    
                    #Extra bad pixels are where the normalied flat differs from the
                    #PIXELMODEL, where PIXELMODEL is non-zero and there is a 
                    #non-negligible amount of smoothed flat flux.
                    extra_bad = (np.abs(normalised_flat - flat[0].PIXELMODEL) > 0.5) \
                        & pix_to_correct * (smoothed_flat > 0.1*mean_flat_flux)
                    
                    plotit = np.zeros_like(flat[0].data)
                    plotit[extra_bad] = 1.0
                    
                    #This is where we add the new bad pixels in. It is needed for
                    #computing correct weights.
                    extractor.vararray[extra_bad] = np.inf
                    extractor.badpixmask[extra_bad] |= BAD_FLAT_FLAG
                    
                    #Uncomment to bugshoot finding bad pixels for the flat. Should be
                    #repeated once models are reasonable for real data as a sanity 
                    #check
                    #import matplotlib.pyplot as plt
                    #plt.ion()
                    #plt.clf()
                    #plt.imshow(plotit)
                    #import pdb; pdb.set_trace()
                    
                except AttributeError as e:  # Catch if no PIXELMODEL
                    if 'PIXELMODEL' in e.message:
                        e.message = 'The flat {} has no PIXELMODEL extension ' \
                                    '- either run extractProfile without the ' \
                                    'flat_precorrect option, or re-generate ' \
                                    'your flat field without the ' \
                                    'skip_pixel_model option.\n' \
                                    '(Original error message: {})'.format(
                            flat.filename,
                            e.message,
                        )
                        raise e
                    else:
                        raise
            
            
            # CJS: Makes it clearer that you're throwing the first two
            # returned objects away (get replaced in the two_d_extract call)
            _, _, extracted_weights = extractor.one_d_extract(
                ad[0].data, correct_for_sky=params['sky_correct'],
            )
            
            # Flat correct the final data here. 
            # FIXME: vararray and corrected_dat are input differently here,
            # which is a small inconsistency. They should either both be object
            # atributes or input parameters.
            corrected_data = ad[0].data
            corrected_data[pix_to_correct] *= correction
            extractor.vararray[pix_to_correct] *= correction**2
            
            extracted_flux, extracted_var = extractor.two_d_extract(
                corrected_data,
                extraction_weights=extracted_weights,
            )
>>>>>>> 3831b4f6

            # MCW 190830
            # MI wants iteration over all possible combinations of sky and
            # object(s)
            # This should only happen for object files, because:
            # - arcs require full extraction;
            # - standards should only extract the actual profile
            if 'ARC' or 'PARTNER_CAL' in ad.tags:
                objs_to_use = [[0, 1], ]
            else:
                objs_to_use = [
                    [0, ], [1, ], [0, 1], [],
                ]

            orig_data = deepcopy(ad[0].data)

            for i, o in enumerate(objs_to_use):
                # CJS: Makes it clearer that you're throwing the first two
                # returned objects away (get replaced in the two_d_extract call)
                _, _, extracted_weights = extractor.one_d_extract(
                    # ad[0].data,
                    orig_data,
                    correct_for_sky=params['sky_correct'],
                    used_objects=o,
                )

                # MJI: Pre-correct the data here.
                # FIXME: vararray and corrected_dat are input differently here,
                # which is a small inconsistency. They should either both be object
                # atributes or input parameters.
                # corrected_data = ad[0].data
                corrected_data = orig_data
                if params['flat_precorrect']:
                    try:
                        pix_to_correct = flat[0].PIXELMODEL > 0
                        correction = flat[0].PIXELMODEL[
                                         pix_to_correct
                                     ]/flat[0].data[
                            pix_to_correct
                        ]
                        # import pdb; pdb.set_trace()
                        corrected_data[pix_to_correct] *= correction
                        extractor.vararray[pix_to_correct] *= correction**2
                    except AttributeError as e:  # Catch if no PIXELMODEL
                        if 'PIXELMODEL' in e.message:
                            e.message = 'The flat {} has no PIXELMODEL extension ' \
                                        '- either run extractProfile without the ' \
                                        'flat_precorrect option, or re-generate ' \
                                        'your flat field without the ' \
                                        'skip_pixel_model option.\n' \
                                        '(Original error message: {})'.format(
                                flat.filename,
                                e.message,
                            )
                            raise e
                        else:
                            raise

                extracted_flux, extracted_var = extractor.two_d_extract(
                    corrected_data,
                    extraction_weights=extracted_weights,
                )

                # CJS: Since you don't use the input AD any more, I'm going to
                # modify it in place, in line with your comment that you're
                # considering this.
                # MCW now going to add extra EXTVARs to account for different
                # extractions, where necessary
                # import pdb; pdb.set_trace()
                try:
                    ad[i].reset(extracted_flux, mask=None,
                                variance=extracted_var)
                except IndexError:
                    new_adi = deepcopy(ad[i-1])
                    ad.append(new_adi[0])
                    ad[i].reset(extracted_flux, mask=None,
                                variance=extracted_var)
                ad[i].WGT = extracted_weights
                ad[i].hdr['DATADESC'] = (
                    'Order-by-order processed science data - '
                    'objects {}, sky correction = {}'.format(
                        str(o), str(params['sky_correct'])),
                    self.keyword_comments['DATADESC'])

            # Timestamp and update filename
            gt.mark_history(ad, primname=self.myself(), keyword=timestamp_key)
            ad.update_filename(suffix=params["suffix"], strip=True)
            ad.phu.set("FLATIM", flat.filename, self.keyword_comments["FLATIM"])
            # ad[0].hdr['DATADESC'] = ('Order-by-order processed science data',
            #                          self.keyword_comments['DATADESC'])
            if params["write_result"]:
                ad.write(overwrite=True)

        return adinputs_orig

    def interpolateAndCombine(self, adinputs=None, **params):
        """
        Combine the independent orders from the input ADs into a single,
        over-sampled spectrum.

        The wavelength scale of the output is determined by finding the
        wavelength range of the input, and generating a new
        wavelength sampling in accordance with the ``scale`` and
        ``oversample`` parameters.

        The output spectrum is constructed as follows:

        - A blank spectrum, corresponding to the new wavelength scale, is
          initialised;
        - For each order of the input AstroData object:

            - The spectrum order is re-gridded onto the output wavelength scale;
            - The re-gridded order is averaged with the final output spectrum
              to form a new output spectrum.

          This process continues until all orders have been averaged into the
          final output spectrum.

        Note that the un-interpolated data is kept - the interpolated data
        is appended to the end of the file as a new extension.

        Parameters
        ----------
        scale : str
            Denotes what scale to generate for the final spectrum. Currently
            available are:
            ``'loglinear'``
            Default is ``'loglinear'``.
        skip : bool
            Set to ``True`` to skip this primitive. Defaults to ``False``.
        oversample : int or float
            The factor by which to (approximately) oversample the final output
            spectrum, as compared to the input spectral orders. Defaults to 2.
        """
        log = self.log
        log.debug(gt.log_message("primitive", self.myself(), "starting"))
        timestamp_key = self.timestamp_keys[self.myself()]

        for ad in adinputs:

            if ad.phu.get(timestamp_key):
                log.warning("No changes will be made to {}, since it has "
                            "already been processed by interpolateAndCombine".
                            format(ad.filename))
                continue

            if params['skip']:
                log.warning('Skipping interpolateAndCombine for {}'.format(
                    ad.filename
                ))
                continue

            # MCW, 180501 - Keep initial data, append interp'd data

            ad_interp = deepcopy(ad)

            for i, ext in enumerate(ad):

                # Determine the wavelength bounds of the file
                min_wavl, max_wavl = np.min(ext.WAVL), np.max(ext.WAVL)
                logspacing = np.median(
                    np.log(ext.WAVL[:, 1:]) - np.log(ext.WAVL[:, :-1])
                )
                # Form a new wavelength scale based on these extremes
                if params['scale'] == 'loglinear':
                    wavl_grid = np.exp(
                        np.linspace(np.log(min_wavl), np.log(max_wavl),
                                    num=int(
                                        (np.log(max_wavl) - np.log(min_wavl)) /
                                        (logspacing / float(params['oversample']))
                                    ))
                    )
                else:
                    raise ValueError('interpolateAndCombine does not understand '
                                     'the scale {}'.format(params['scale']))

                # Create a final spectrum and (inverse) variance to match
                # (One plane per object)
                no_obj = ext.data.shape[-1]
                spec_final = np.zeros(wavl_grid.shape + (no_obj, ))
                var_final = np.inf * np.ones(wavl_grid.shape + (no_obj, ))

                # Loop over each input order, making the output spectrum the
                # result of the weighted average of itself and the order
                # spectrum
                for order in range(ext.data.shape[0]):
                    for ob in range(ext.data.shape[-1]):
                        log.stdinfo('Re-gridding order {:2d}, obj {:1d}'.format(
                            order, ob,
                        ))
                        flux_for_adding = np.interp(wavl_grid,
                                                    ext.WAVL[order],
                                                    ext.data[order, :, ob],
                                                    left=0, right=0)
                        ivar_for_adding = np.interp(wavl_grid,
                                                    ext.WAVL[order],
                                                    1.0 /
                                                    ext.variance[order, :, ob],
                                                    left=0, right=0)
                        spec_comp, ivar_comp = np.ma.average(
                            np.asarray([spec_final[:, ob], flux_for_adding]),
                            weights=np.asarray([1.0 / var_final[:, ob],
                                                ivar_for_adding]),
                            returned=True, axis=0,
                        )
                        spec_final[:, ob] = deepcopy(spec_comp)
                        var_final[:, ob] = deepcopy(1.0 / ivar_comp)

                # import pdb;
                # pdb.set_trace()

                # Can't use .reset without looping through extensions
                ad_interp[0].data = spec_final
                ad_interp[0].variance = var_final
                ad_interp[0].WAVL = wavl_grid
                try:
                    del ad_interp[0].WGT
                except AttributeError:
                    pass
                ad_interp[0].hdr['DATADESC'] = (
                    'Interpolated data',
                    self.keyword_comments['DATADESC'], )
                ad.append(ad_interp[i])

            # Timestamp & update filename
            gt.mark_history(ad, primname=self.myself(), keyword=timestamp_key)
            ad.update_filename(suffix=params["suffix"], strip=True)

        return adinputs

    def findApertures(self, adinputs=None, **params):
        """
        Locate the slit aperture, parametrized by an :any:`polyfit` model.

        The primitive locates the slit apertures within a GHOST frame,
        and inserts a :any:`polyfit` model into a new extension on each data
        frame. This model is placed into a new ``.XMOD`` attribute on the
        extension.
        
        Parameters
        ----------
        slitflat: str or :class:`astrodata.AstroData` or None
            slit flat to use; if None, the calibration system is invoked
        """
        log = self.log
        log.debug(gt.log_message("primitive", self.myself(), "starting"))
        timestamp_key = self.timestamp_keys[self.myself()]

        # Make no attempt to check if primitive has already been run - may
        # have new calibrators we wish to apply.

        # CJS: See comment in extractProfile() for handling of calibrations
        flat_list = params["slitflat"]
        if flat_list is None:
            self.getProcessedSlitFlat(adinputs, refresh=False)
            flat_list = [self._get_cal(ad, 'processed_slitflat')
                         for ad in adinputs]

        if params['skip_pixel_model']:
            log.stdinfo('Skipping adding the pixel model to the flat'
                        'step')

        for ad, slit_flat in zip(*gt.make_lists(adinputs, flat_list,
                                                force_ad=True)):
            if not {'PREPARED', 'GHOST', 'FLAT'}.issubset(ad.tags):
                log.warning("findApertures is only run on prepared flats: "
                            "{} will not be processed".format(ad.filename))
                continue

            try:
                poly_xmod = self._get_polyfit_filename(ad, 'xmod')
                poly_spat = self._get_polyfit_filename(ad, 'spatmod')
                xpars = astrodata.open(poly_xmod)
                spatpars = astrodata.open(poly_spat)
            except IOError:
                log.warning("Cannot open required initial model files for {};"
                            " skipping".format(ad.filename))
                continue

            arm = ad.arm()
            res_mode = ad.res_mode()
            ghost_arm = GhostArm(arm=arm, mode=res_mode)

            # Create an initial model of the spectrograph
            xx, wave, blaze = ghost_arm.spectral_format(xparams=xpars[0].data)

            slitview = SlitView(slit_flat[0].data, slit_flat[0].data,
                                mode=res_mode)

            # This is an attempt to remove the worse cosmic rays
            # in the hope that the convolution is not affected by them.
            # Start by performing a median filter
            medfilt = signal.medfilt2d(ad[0].data, (5,5))
            # Now find which pixels have a percentage difference larger than
            # a defined value between the data and median filter, and replace
            # those in the data with the median filter values. Also, only
            # replace values above the data average, so as not to replace low
            # S/N values at the edges.
            data = ad[0].data.copy()
            condit = np.where(np.abs(
                (medfilt - data)/(medfilt+1)) > 200
                              ) and np.where(data > np.average(data))
            data[condit] = medfilt[condit]

            # Convolve the flat field with the slit profile
            flat_conv = ghost_arm.slit_flat_convolve(
                data,
                slit_profile=slitview.slit_profile(arm=arm),
                spatpars=spatpars[0].data, microns_pix=slitview.microns_pix,
                xpars=xpars[0].data
            )

            flat_conv = signal.medfilt2d(flat_conv, (5, 5))

            # Fit the initial model to the data being considered
            fitted_params = ghost_arm.fit_x_to_image(flat_conv,
                                                     xparams=xpars[0].data,
                                                     decrease_dim=8,
                                                     inspect=False) 

            # CJS: Append the XMOD as an extension. It will inherit the
            # header from the science plane (including irrelevant/wrong
            # keywords like DATASEC) but that's not really a big deal.
            # (The header can be modified/started afresh if needed.)
            ad[0].XMOD = fitted_params

            #MJI: Compute a pixel-by-pixel model of the flat field from the new XMOD and
            #the slit image.
            if not params['skip_pixel_model']:
                # FIXME: MJI Copied directly from extractProfile. Is this compliant?
                try:
                    poly_wave = self._get_polyfit_filename(ad, 'wavemod')
                    poly_spat = self._get_polyfit_filename(ad, 'spatmod')
                    poly_spec = self._get_polyfit_filename(ad, 'specmod')
                    poly_rot = self._get_polyfit_filename(ad, 'rotmod')
                    wpars = astrodata.open(poly_wave)
                    spatpars = astrodata.open(poly_spat)
                    specpars = astrodata.open(poly_spec)
                    rotpars = astrodata.open(poly_rot)
                except IOError:
                    log.warning("Cannot open required initial model files "
                                "for {}; skipping".format(ad.filename))
                    continue

                #Create an extractor instance, so that we can add the pixel model to the 
                #data.
                ghost_arm.spectral_format_with_matrix(ad[0].XMOD, wpars[0].data,
                            spatpars[0].data, specpars[0].data, rotpars[0].data)
                extractor = Extractor(ghost_arm, slitview, badpixmask=ad[0].mask,
                                      vararray=ad[0].variance)
                pixel_model = extractor.make_pixel_model()
                ad[0].PIXELMODEL = pixel_model

            gt.mark_history(ad, primname=self.myself(), keyword=timestamp_key)

        return adinputs

    def fitWavelength(self, adinputs=None, **params):
        """
        Fit wavelength solution to a GHOST ARC frame.

        This primitive should only be applied to a reduce GHOST ARC frame. Any
        other files passed through this primitive will be skipped.

        This primitive works as follows:
        - :class:`polyfit.ghost.GhostArm` and `polyfit.extract.Extractor`
          classes are instantiated and configured for the data;
        - The ``Extractor`` class is used to find the line locations;
        - The ``GhostArm`` class is used to fit this line solution to the data.

        The primitive will use the arc line files stored in the same location
        as the initial :module:`polyfit` models kept in the ``lookups`` system.

        This primitive uses no special parameters.
        """
        log = self.log
        log.debug(gt.log_message("primitive", self.myself(), "starting"))
        timestamp_key = self.timestamp_keys[self.myself()]

        # import pdb; pdb.set_trace()

        # Make no attempt to check if primitive has already been run - may
        # have new calibrators we wish to apply.

        flat = params['flat']
        if not flat:
            self.getProcessedFlat(adinputs, refresh=False)
            flat_list = [self._get_cal(ad, 'processed_flat') for ad in adinputs]

        for ad, flat in zip(*gt.make_lists(adinputs, flat_list, force_ad=True)):
            # CJS: Since we're not saving the processed_arc before this, we
            # can't check for the tags. Instead, let's look for the WGT extn
            if not hasattr(ad[0], 'WGT'):
                log.warning("fitWavelength is only run on prepared GHOST arc"
                            " files - skipping {}".format(ad.filename))
                continue

            if self.timestamp_keys["extractProfile"] not in ad.phu:
                log.warning("extractProfile has not been run on {} - "
                            "skipping".format(ad.filename))
                continue

            if flat is None:
                log.warning("Could not find processed_flat calibration for "
                            "{} - skipping".format(ad.filename))
                continue

            try:
                poly_wave = self._get_polyfit_filename(ad, 'wavemod')
                poly_spat = self._get_polyfit_filename(ad, 'spatmod')
                poly_spec = self._get_polyfit_filename(ad, 'specmod')
                poly_rot = self._get_polyfit_filename(ad, 'rotmod')
                wpars = astrodata.open(poly_wave)
                spatpars = astrodata.open(poly_spat)
                specpars = astrodata.open(poly_spec)
                rotpars = astrodata.open(poly_rot)
            except IOError:
                log.warning("Cannot open required initial model files for {};"
                            " skipping".format(ad.filename))
                continue

            # CJS: line_list location is now in lookups/__init__.py
            arclinefile = os.path.join(os.path.dirname(polyfit_dict.__file__),
                                       line_list)
            arcwaves, arcfluxes = np.loadtxt(arclinefile, usecols=[1, 2]).T

            arm = GhostArm(arm=ad.arm(), mode=ad.res_mode())
            arm.spectral_format_with_matrix(flat[0].XMOD,
                                            wpars[0].data,
                                            spatpars[0].data,
                                            specpars[0].data,
                                            rotpars[0].data)

            extractor = Extractor(arm, None)  # slitview=None for this usage
            # import pdb;pdb.set_trace()
            lines_out = extractor.find_lines(ad[0].data, arcwaves,
                                             inspect=False)
            
            fitted_params, wave_and_resid = arm.read_lines_and_fit(
                wpars[0].data, lines_out)

            # CJS: Append the WFIT as an extension. It will inherit the
            # header from the science plane (including irrelevant/wrong
            # keywords like DATASEC) but that's not really a big deal.
            ad[0].WFIT = fitted_params

            gt.mark_history(ad, primname=self.myself(), keyword=timestamp_key)

        return adinputs

    def flatCorrect(self, adinputs=None, **params):
        """
        Flat-correct an extracted GHOST profile using a flat profile.

        This primitive works by extracting the
        profile from the relevant flat field using the object's extracted
        weights, and then performs simple division.

        .. warning::
            While the primitive is working, it has been found that the
            underlying algorithm is flawed. A new algorithm is being developed.

        Parameters
        ----------
        suffix: str
            suffix to be added to output files
        flat: str/None
            Name of the (processed) standard flat to use for flat profile
            extraction. If None, the primitive will attempt to pull a flat
            from the calibrations database (or, if specified, the
            --user_cal processed_flat command-line option)
        slit: str/None
            Name of the (processed & stacked) slit image to use for extraction
            of the profile. If not provided/set to None, the primitive will
            attempt to pull a processed slit image from the calibrations
            database (or, if specified, the --user_cal processed_slit
            command-line option)
        slitflat: str/None
            Name of the (processed) slit flat image to use for extraction
            of the profile. If not provided, set to None, the RecipeSystem
            will attempt to pull a slit flat from the calibrations system (or,
            if specified, the --user_cal processed_slitflat command-line
            option)
        writeResult: bool
            Denotes whether or not to write out the result of profile
            extraction to disk. This is useful for both debugging, and data
            quality assurance.
        """
        log = self.log
        log.debug(gt.log_message("primitive", self.myself(), "starting"))
        timestamp_key = self.timestamp_keys[self.myself()]
        sfx = params["suffix"]

        adinputs_orig = list(adinputs)
        adinputs = [_ for _ in adinputs if not _.phu.get(timestamp_key)]
        if len(adinputs) != len(adinputs_orig):
            log.stdinfo('flatCorrect is skipping the following files, '
                        'which are already flat corrected: '
                        '{}'.format(','.join([_ for _ in adinputs_orig
                                              if _ not in adinputs])))

        # CJS: See extractProfile() refactoring for explanation of changes
        slit_list = params["slit"]
        if slit_list is not None and isinstance(slit_list, list):
            slit_list = [slit_list[i] for i in range(len(slit_list))
                         if adinputs_orig[i] in adinputs]
        if slit_list is None:
            self.getProcessedSlit(adinputs, refresh=False)
            slit_list = [self._get_cal(ad, 'processed_slit')
                         for ad in adinputs]

        # CJS: I've renamed flat -> slitflat and obj_flat -> flat because
        # that's what the things are called! Sorry if I've overstepped.
        slitflat_list = params["slitflat"]
        if slitflat_list is not None and isinstance(slitflat_list, list):
            slitflat_list = [slitflat_list[i] for i in range(len(slitflat_list))
                         if adinputs_orig[i] in adinputs]
        if slitflat_list is None:
            self.getProcessedSlitFlat(adinputs, refresh=False)
            slitflat_list = [self._get_cal(ad, 'processed_slitflat')
                         for ad in adinputs]

        flat_list = params["flat"]
        if flat_list is not None and isinstance(flat_list, list):
            flat_list = [flat_list[i] for i in range(len(flat_list))
                         if adinputs_orig[i] in adinputs]
        if flat_list is None:
            self.getProcessedFlat(adinputs, refresh=False)
            flat_list = [self._get_cal(ad, 'processed_flat')
                         for ad in adinputs]

        # TODO: Have gt.make_lists handle multiple auxiliary lists?
        _, slit_list = gt.make_lists(adinputs, slit_list, force_ad=True)
        _, slitflat_list = gt.make_lists(adinputs, slitflat_list, force_ad=True)
        _, flat_list = gt.make_lists(adinputs, flat_list, force_ad=True)

        for ad, slit, slitflat, flat, in zip(adinputs, slit_list,
                                             slitflat_list, flat_list):
            if ad.phu.get(timestamp_key):
                log.warning("No changes will be made to {}, since it has "
                            "already been processed by flatCorrect".
                            format(ad.filename))
                continue

            # CJS: failure to find a suitable auxiliary file (either because
            # there's no calibration, or it's missing) places a None in the
            # list, allowing a graceful continuation.
            if slit is None or slitflat is None or flat is None:
                log.warning("Unable to find calibrations for {}; "
                            "skipping".format(ad.filename))
                continue

            try:
                poly_wave = self._get_polyfit_filename(ad, 'wavemod')
                poly_spat = self._get_polyfit_filename(ad, 'spatmod')
                poly_spec = self._get_polyfit_filename(ad, 'specmod')
                poly_rot = self._get_polyfit_filename(ad, 'rotmod')
                wpars = astrodata.open(poly_wave)
                spatpars = astrodata.open(poly_spat)
                specpars = astrodata.open(poly_spec)
                rotpars = astrodata.open(poly_rot)
            except IOError:
                log.warning("Cannot open required initial model files for {};"
                            " skipping".format(ad.filename))
                continue

            res_mode = ad.res_mode()
            arm = GhostArm(arm=ad.arm(), mode=res_mode, 
                           detector_x_bin= ad.detector_x_bin(),
                           detector_y_bin= ad.detector_y_bin()
                           )
            arm.spectral_format_with_matrix(flat[0].XMOD,
                                            wpars[0].data,
                                            spatpars[0].data,
                                            specpars[0].data,
                                            rotpars[0].data,
                                            )

            sview = SlitView(slit[0].data, slitflat[0].data, mode=res_mode)

            extractor = Extractor(arm, sview)

            #FIXME - Marc and were *going* to try:
            #adjusted_data = arm.bin_data(extractor.adjust_data(flat[0].data))
            extracted_flux, extracted_var = extractor.two_d_extract(
                arm.bin_data(flat[0].data), extraction_weights=ad[0].WGT)

            # Normalised extracted flat profile
            med = np.median(extracted_flux)
            extracted_flux /= med
            extracted_var /= med**2

            flatprof_ad = deepcopy(ad)
            flatprof_ad.update_filename(suffix='_extractedFlatProfile',
                                        strip=True)
            flatprof_ad[0].reset(extracted_flux, mask=None,
                                 variance=extracted_var)
            if params["write_result"]:
                flatprof_ad.write(overwrite=True)
                # Record this as the flat profile used
                ad.phu.set('FLATPROF', os.path.abspath(flatprof_ad.path),
                           self.keyword_comments['FLATPROF'])
            ad.phu.set('FLATIMG', os.path.abspath(flat.path),
                       keyword_comments.keyword_comments['FLATIMG'])
            ad.phu.set('SLITIMG', os.path.abspath(slit.path),
                       keyword_comments.keyword_comments['SLITIMG'])
            ad.phu.set('SLITFLAT', os.path.abspath(slitflat.path),
                       keyword_comments.keyword_comments['SLITFLAT'])

            # Divide the flat field through the science data
            # Arithmetic propagates VAR correctly
            ad /= flatprof_ad

            gt.mark_history(ad, primname=self.myself(), keyword=timestamp_key)
            ad.update_filename(suffix=sfx, strip=True)

        return adinputs_orig

    def formatOutput(self, adinputs=None, **params):
        """
        Generate an output FITS file containing the data requested by the user.

        This primitive should not be called until *all* required
        processing steps have been performed on the data. THe resulting FITS
        file cannot be safely passed through to other primitives.

        .. note::
            All of the extra data packaged up by this primitive can also be
            obtained by using the ``write_result=True`` flag on selected
            other primitives. ``formatOutput`` goes and finds those output
            files, and then packages them into the main output file for
            convenience.

        Parameters
        ----------
        detail: str
            The level of detail the user would like in their final output file.

            Note that, in order to preserve the ordering of FITS file
            extensions, the options are sequential; each option will
            provide all the data of less-verbose options.

            Valid options are:

            ``default``
                Only returns the extracted, fully-processed object(s) and sky
                spectra. In effect, this causes ``formatOutput`` to do nothing.
                This includes computed variance data for each plane.

            ``processed_image``
                The option returns the data that have been bias and dark
                corrected, and has the flat BPM applied (i.e. the state the
                data are in immediately prior to profile extraction).

            ``flat_profile``
                This options includes the extracted flat profile used for
                flat-fielding the data.

            ``sensitivity_curve``
                This option includes the sensitivity calculated at the
                :meth:`responseCorrect <responseCorrect>` step of reduction.
        """

        # This should be the list of allowed detail descriptors in order of
        # increasing verbosity
        ALLOWED_DETAILS = ['default', 'processed_image', 'flat_profile',
                           'sensitivity_curve', ]

        log = self.log

        timestamp_key = self.timestamp_keys[self.myself()]
        sfx = params['suffix']

        if params['detail'] not in ALLOWED_DETAILS:
            raise ValueError('formatOutput: detail option {} not known. '
                             'Please use one of: {}'.format(
                params['detail'],
                ', '.join(ALLOWED_DETAILS),
            ))

        detail_index = ALLOWED_DETAILS.index(params['detail'])

        for ad in adinputs:
            # Move sequentially through the various levels of detail, adding
            # them as we go along
            # ad[0].hdr['DATADESC'] = ('Fully-reduced data',
            #                          self.keyword_comments['DATADESC'], )

            if ALLOWED_DETAILS.index('processed_image') <= detail_index:
                # Locate the processed image data
                fn = ad.phu.get('PROCIMG', None)
                if fn is None:
                    raise RuntimeError('The processed image file name for {} '
                                       'has not been '
                                       'recorded'.format(ad.filename))
                try:
                    proc_image = astrodata.open(fn)
                except astrodata.AstroDataError:
                    raise RuntimeError('You appear not to have written out '
                                       'the result of image processing to '
                                       'disk.')

                log.stdinfo('Opened processed image file {}'.format(fn))
                ad.append(proc_image[0])
                ad[-1].hdr['DATADESC'] = ('Processed image',
                                          self.keyword_comments['DATADESC'])

            if ALLOWED_DETAILS.index('flat_profile') <= detail_index:
                # Locate the flat profile data
                fn = ad.phu.get('FLATPROF', None)
                if fn is None:
                    raise RuntimeError('The flat profile file name for {} '
                                       'has not been '
                                       'recorded'.format(ad.filename))
                try:
                    proc_image = astrodata.open(fn)
                except astrodata.AstroDataError:
                    raise RuntimeError('You appear not to have written out '
                                       'the result of flat profiling to '
                                       'disk.')

                log.stdinfo('Opened flat profile file {}'.format(fn))
                # proc_image[0].WGT = None
                try:
                    del proc_image[0].WGT
                except AttributeError:
                    pass
                ad.append(proc_image[0])
                ad[-1].hdr['DATADESC'] = ('Flat profile',
                                          self.keyword_comments['DATADESC'])

            if ALLOWED_DETAILS.index('sensitivity_curve') <= detail_index:
                fn = ad.phu.get('SENSFUNC', None)
                if fn is None:
                    raise RuntimeError('The sensitivity curve file name for {} '
                                       'has not been '
                                       'recorded'.format(ad.filename))
                try:
                    proc_image = astrodata.open(fn)
                except astrodata.AstroDataError:
                    raise RuntimeError('You appear not to have written out '
                                       'the result of sensitivity calcs to '
                                       'disk.')

                log.stdinfo('Opened sensitivity curve file {}'.format(fn))
                # proc_image[0].WGT = None
                try:
                    del proc_image[0].WGT
                except AttributeError:
                    pass
                try:
                    del proc_image[0].WAVL
                except AttributeError:
                    pass
                ad.append(proc_image[0])
                ad[-1].hdr['DATADESC'] = ('Sensitivity curve (blaze func.)',
                                          self.keyword_comments['DATADESC'])

            # import pdb; pdb.set_trace();

            gt.mark_history(ad, primname=self.myself(), keyword=timestamp_key)
            ad.update_filename(suffix=sfx, strip=True)
            ad.write(overwrite=True)

        return adinputs

    def rejectCosmicRays(self, adinputs=None, **params):
        """
        Reject cosmic rays from GHOST data.

        .. warning::
            This primitive is now deprecated - cosmic ray rejection is now
            handled as part of the profile extraction process.
        
        Parameters
        ----------
        n_steps: int
            The number of iterations that the LACosmic algorithm will make.
        subsampling: int
            The image subsampling factor LACosmic will use to generate the
            input images for the algorithm. There is really no reason to
            change this value from the default.
        sigma_lim: float
            The sigma-clipping limit to be applied to the noise map.
        f_lim: float
            The clipping limit for the fine-structure image.
        """
        raise DeprecationWarning('Cosmic ray rejections is now handled '
                                 'as part of the profile extraction process. '
                                 'rejectCosmicRays is *not* being maintained.')

        log = self.log
        log.debug(gt.log_message("primitive", self.myself(), "starting"))
        timestamp_key = self.timestamp_keys[self.myself()]


        n_steps = params["n_steps"]
        subsampling = params["subsampling"]
        sigma_lim = params["sigma_lim"]
        f_lim = params["f_lim"]

        # Define the Laplacian and growth kernels for L.A.Cosmic
        laplace_kernel = np.array([
            [0.0, -1.0, 0.0],
            [-1.0, 4.0, -1.0],
            [0.0, -1.0, 0.0],
        ])
        growth_kernel = np.ones((3, 3), dtype=np.float64)

        for ad in adinputs:
            if ad.phu.get(timestamp_key):
                log.warning("No changes will be made to {}, since it has "
                            "already been processed by rejectCosmicRays".
                            format(ad.filename))
                continue

            # Define the function for performing the median-replace of cosmic
            # ray pixels
            # Note that this is different from a straight median filter, as we
            # *don't* want to include the central pixel
            fp = [[1, 1, 1],
                  [1, 0, 1],
                  [1, 1, 1]]
            median_replace = functools.partial(scipy.ndimage.generic_filter,
                                               function=np.median, footprint=fp,
                                               mode='constant',
                                               cval=np.nan)

            log.stdinfo("Doing CR removal for {}".format(ad.filename))

            for ext in ad:
                # CJS: Added forced creation of DQ plane
                if ext.mask is None:
                    ext.mask = np.zeros_like(ext.data, dtype=np.uint16)
                log.stdinfo('-----')
                log.stdinfo("EXTVER {}".format(ext.hdr['EXTVER']))
                log.stdinfo('-----')

                # Define an array that will hold the cosmic ray flagging
                # Note that we're deliberately not using the BPM at this stage,
                # otherwise the algorithm will start searching for cosmic rays
                # around pixels that have been flagged bad for another reason.
                cosmic_bpm = np.zeros_like(ext.data, dtype=np.int16)

                # Start with a fresh copy of the data
                # Use numpy NaN to cover up any data detected bad so far
                # (i.e. 0 < BPM < 8)
                clean_data = np.copy(ext.data)
                clean_data[ext.mask > 0] = np.nan

                no_passes = 0
                new_crs = 1
                new_cr_pix = None

                while new_crs > 0 and no_passes < n_steps:
                    no_passes += 1
                    curr_crs = np.count_nonzero(cosmic_bpm)
                    if curr_crs > 0 and new_cr_pix is not None:
                        # Median out the pixels already defined as cosmic rays
                        log.stdinfo('Pass {}: Median over previously '
                                    'found CR pix'.format(no_passes))

                        # One pass option - slow
                        # clean_data[new_cr_pix > 0] = median_replace(
                        #     clean_data)[new_cr_pix > 0]

                        # Loop option - faster for the number of CR (~ few k
                        # we expect for realistic data
                        inds = np.argwhere(new_cr_pix)
                        pad_data = np.pad(clean_data, 1, 'constant',
                                          constant_values=(np.nan, ))
                        # log.stdinfo('Padded array size: %s' %
                        #             str(pad_data.shape))
                        # log.stdinfo(
                        #     'Data array size: %s' % str(clean_data.shape))
                        # log.stdinfo(
                        #     'CR array size: %s' % str(new_cr_pix.shape))
                        for ind in inds:
                            # log.stdinfo(str(ind))
                            # Using nanmedian stops nan values being considered
                            # in the ordering of median values
                            clean_data[zip(ind)] = np.nanmedian(
                                fp * pad_data[
                                     ind[0]:ind[0] + 3,
                                     ind[1]:ind[1] + 3
                                     ]
                            )

                    # Actually do the cosmic ray subtraction here
                    # ------
                    # STEP 1
                    # Construct a model for sky lines to subtract
                    # TODO: Add option for 'wave' keyword, which parametrizes
                    # an input wavelength solution function
                    # ------
                    log.stdinfo('Pass {}: Building sky model'.format(no_passes))
                    sky_model = scipy.ndimage.median_filter(clean_data,
                                                            size=[7, 1],
                                                            mode='constant',
                                                            cval=np.nan)
                    m5_model = scipy.ndimage.median_filter(clean_data,
                                                           size=[5, 5],
                                                           mode='constant',
                                                           cval=np.nan)
                    subbed_data = clean_data - sky_model

                    # ------
                    # STEP 2
                    # Remove object spectra
                    # FIXME: Waiting on working find apertures routine
                    # ------

                    # ------
                    # STEP 3
                    # Compute 2nd-order Laplacian of input frame
                    # This is 'curly L' in van Dokkum 2001
                    # ------
                    # Subsample the data
                    log.stdinfo('Pass {}: Computing Laplacian'.format(
                        no_passes)
                    )
                    data_shape = ext.data.shape
                    # log.stdinfo(
                    #     'data array size: %s' % str(data_shape))
                    subsampl_data = np.repeat(np.repeat(
                        ext.data, subsampling, axis=1),
                        subsampling, axis=0
                    )
                    # Convolve the subsampled data with the Laplacian kernel,
                    # trimming off the edges this introduces
                    # Bring any negative values up to 0
                    init_conv_data = scipy.signal.convolve2d(
                        subsampl_data, laplace_kernel)[1:-1, 1:-1]
                    init_conv_data[np.nonzero(init_conv_data <= 0.)] = 0.
                    # Reverse the subsampling, returning the
                    # correctly-convolved image
                    conv_data = np.reshape(init_conv_data,
                                           (
                                               data_shape[0],
                                               init_conv_data.shape[0] //
                                               data_shape[0],
                                               data_shape[1],
                                               init_conv_data.shape[1] //
                                               data_shape[1],
                                           )).mean(axis=3).mean(axis=1)

                    # ------
                    # STEP 4
                    # Construct noise model, and use it to generate the
                    # 'sigma_map' S
                    # This is the equivalent of equation (11) of van Dokkum 2001
                    # ------
                    log.stdinfo('Pass {}: Constructing sigma map'.format(
                        no_passes
                    ))
                    gain = ext.gain()
                    read_noise = ext.read_noise()
                    noise = (1.0 / gain) * ((gain * m5_model +
                                             read_noise**2)**0.5)
                    noise_min = 0.00001
                    noise[np.nonzero(noise <= noise_min)] = noise_min
                    # div by 2 to correct convolution counting
                    sigmap = conv_data / (subsampling * noise)
                    # Remove large structure with a 5x5 median filter
                    # Equation (13) of van Dokkum 2001, generates S'
                    sig_smooth = scipy.ndimage.median_filter(sigmap,
                                                             size=[5, 5],
                                                             mode='constant',
                                                             cval=np.nan)
                    sig_detrend = sigmap - sig_smooth

                    # ------
                    # STEP 5
                    # Identify the potential cosmic rays
                    # ------
                    log.stdinfo('Pass {}: Flagging cosmic rays'.format(
                        no_passes
                    ))
                    # Construct the fine-structure image
                    # (F, eqn 14 of van Dokkum)
                    m3 = scipy.ndimage.median_filter(subbed_data, size=[3, 3],
                                            mode='constant', cval=np.nan)
                    fine_struct = m3 - scipy.ndimage.median_filter(m3,
                                size=[7, 7], mode='constant', cval=np.nan)
                    # Pixels are flagged as being cosmic rays if:
                    # - The sig_detrend image (S') is > sigma_lim
                    # - The contrast between the Laplacian image (L+) and the
                    #   fine-structure image (F) is greater than f_lim
                    new_cr_pix = np.logical_and(sig_detrend > sigma_lim,
                                            (conv_data/fine_struct) > f_lim)
                    cosmic_bpm[new_cr_pix] = np.uint16(DQ.cosmic_ray)
                    new_crs = np.count_nonzero(cosmic_bpm) - curr_crs
                    log.stdinfo('Pass {}: Found {} CR pixels'.format(no_passes,
                                                                     new_crs))

                # For the moment, go with Mike Ireland's suggestion to require
                # a BPM update
                ext.mask |= cosmic_bpm

                log.debug('Flagged pix in BPM: {}'.format(
                    np.count_nonzero(ext.mask)))

            # CJS: Added this because you check for the keyword in
            # this primitive!
            # Timestamp and update filename
            gt.mark_history(ad, primname=self.myself(), keyword=timestamp_key)
            ad.update_filename(suffix=params["suffix"], strip=True)

        return adinputs

    def responseCorrect(self, adinputs=None, **params):
        """
        Use a standard star observation and reference spectrum to provide
        absolute flux calibration.

        This primitive follows the basic pattern for determining absolute flux
        from an observed standard with a relative flux scale (e.g. counts) and
        an absolute flux-calibrated reference spectrum:

        - Dividing the standard star observation (in counts or electrons per
          pixel) by
          the exposure time (in s), and then by the standard star reference
          spectrum (in some unit of flux, e.g. erg/cm:math:`^2`/s/A) gives a
          sensitivity curve in units of, in this example, counts / erg.
        - Dividing the object spectrum by the exposure time (i.e. converting 
          to counts per pixel per second) by the sensitivity curve
          (counts / flux unit) yields the object spectrum in the original flux
          units of the standard star reference spectrum.

        Parameters
        ----------
        skip: bool
            If True, this primitive will just return the adinputs immediately
        std : str, giving a relative or absolute file path
            The name of the reduced standard star observation. Defaults to
            None, at which point a ValueError is thrown.
        std_spec: str, giving a relative or absolute file path
            The name of the file where the standard star spectrum (the
            reference, not the observed one) is stored. Defaults to None,
            at which point a fatal error will be thrown.

            Spectral standard references should be in the format provided
            by Space Telescope Science Institute, e.g., from
            ftp://ftp.stsci.edu/cdbs/current_calspec/. If the standard reference
            is taken from elsewhere, it needs to obey the following
            format rules:

            - The reference data is in the first science extension of the FITS
              file;
            - The data must be in FITS table format, with columns named
              ``'FLUX'`` and ``'WAVELENGTH'``;
            - The first science extension must have a header card named
              ``'TUNIT2'``, which should contain the FITS-compatible
              flux unit name corresponding to the data in the ``'FLUX'`` column.
        """
        log = self.log
        log.debug(gt.log_message("primitive", self.myself(), "starting"))
        timestamp_key = self.timestamp_keys[self.myself()]

        if params['skip']:
            log.stdinfo('Skipping the response (standard star) correction '
                        'step')
            return adinputs

        if params['std'] is None:
            raise ValueError('No standard star provided')

        # Let the astrodata routine handle any issues with actually opening
        # the FITS file
        std = astrodata.open(params['std'])

        # Need to find the reference standard star spectrum
        # Use the one passed by the user in the first instance, otherwise
        # attempt to locate a remote one
        # Throw an error if none found
        if params['std_spec']:
            # TODO Will need to be modified to use Gemini service
            std_spec = astropyio.open(params['std_spec'])
            bunit = std_spec[1].header['TUNIT2']
        else:
            raise ValueError('No standard reference spectrum found/supplied')

        # Re-grid the standard reference spectrum onto the wavelength grid of
        # the observed standard
        regrid_std_ref = np.zeros(std[0].data.shape[:-1], dtype=np.float32)
        for od in range(std[0].data.shape[0]):
            regrid_std_ref[od] = self._regrid_spect(
                std_spec[1].data['FLUX'],
                std_spec[1].data['WAVELENGTH'],
                std[0].WAVL[od, :],
                waveunits='angstrom'
            )

        # Figure out which object is actually the standard observation
        # (i.e. of the dimensions [order, wavl, object], figure which of the
        # three objects is actually the spectrum (another will be sky, and
        # the third probably empty)
        objn = targetn_dict.targetn_dict['object']
        target = -1
        if std.phu['TARGET1'] == objn: target = 0
        if std.phu['TARGET2'] == objn: target = 1
        if target < 0:
            raise ValueError(
                'Cannot determine which IFU contains standard star spectrum.'
            )

        # Compute the sensitivity function
        sens_func = (std[0].data[:, :, target] /
                     std[0].hdr['EXPTIME']) / regrid_std_ref
        sens_func_var = (std[0].variance[:, :, target] /
                         std[0].hdr['EXPTIME']**2) / regrid_std_ref**2

        # MCW 180501
        # The sensitivity function requires significant smoothing in order to
        # prevent noise from the standard being transmitted into the data
        # The easiest option is to perform a parabolic curve fit to each order
        # QUADRATIC
        # fitfunc = lambda p, x: p[0] + p[2] * ((x - p[1])**2)
        # LINEAR
        fitfunc = lambda p, x: p[0] + (p[1] * x)
        errfunc = lambda p, x, y, yerr: np.abs(fitfunc(p, x) - y) / np.sqrt(yerr)
        # import pdb; pdb.set_trace();
        sens_func_fits = [
            p for p, success in [leastsq(errfunc,
                                         # QUADRATIC
                                         # [np.average(sens_func[od],
                                         #             weights=1./np.sqrt(
                                         #                 sens_func_var[od])),
                                         #  np.median(std[0].WAVL[od, :]),
                                         #  1.0],
                                         # LINEAR
                                         [np.average(sens_func[od, :],
                                          weights=1. / np.sqrt(
                                              sens_func_var[od])),
                                          0.],
                                         args=(std[0].WAVL[od, :],
                                               sens_func[od, :],
                                               sens_func_var[od, :])
                                         )
                                 for od in range(sens_func.shape[0])
                                 ]
            # if success
        ]

        # import pdb; pdb.set_trace();

        for ad in adinputs:

            if ad.phu.get(timestamp_key):
                log.warning("No changes will be made to {}, since it has "
                            "already been processed by responseCorrect".
                            format(ad.filename))
                continue

            # Check that the ad matches the standard
            if ad.res_mode() != std.res_mode():
                raise ValueError('Resolution modes do not match for '
                                 '{} and {}'.format(ad.filename, std.filename))
            if ad.arm() != std.arm():
                raise ValueError('Spectrograph arms do not match for '
                                 '{} and {}'.format(ad.filename, std.filename))
            if ad.detector_y_bin() != std.detector_y_bin() or \
                    ad.detector_x_bin() != std.detector_x_bin():
                raise ValueError('Binning does not match for '
                                 '{} and {}'.format(ad.filename, std.filename))

            # Easiest way to response correct is to stand up a new AstroData
            # instance containing the sensitivity function - this will
            # automatically handle, e.g., the VAR re-calculation
            sens_func_ad = deepcopy(ad)
            sens_func_ad.update_filename(suffix='_sensFunc', strip=True)

            for i, ext in enumerate(ad):

                # Interpolate the sensitivity function onto the wavelength
                # grid of this ad
                # Note that we can get away with this instead of a more
                # in-depth, flux-conserving regrid because:
                # (a) The sensitivity curve units do not depend on wavelength;
                # (b) The wavelength shifts involved are very small
                sens_func_regrid = np.zeros(ext.data.shape, dtype=np.float32)
                # sens_func_regrid_var = np.inf * np.ones(ad[0].data.shape,
                #                                         dtype=np.float32)
                for ob in range(ext.data.shape[-1]):
                    for od in range(ext.data.shape[0]):
                        # import pdb; pdb.set_trace();
                        sens_func_regrid[od, :, ob] = fitfunc(
                            sens_func_fits[od], ext.WAVL[od, :]
                        )
                        # if od == 29:
                        #     import pdb; pdb.set_trace();
                        # sens_func_regrid[od, :, ob] = np.interp(
                        #     ad[0].WAVL[od, :],
                        #     std[0].WAVL[od, :],
                        #     sens_func[od, :],
                        #     left=0, right=0,
                        # )
                        # sens_func_regrid_var[od, :, ob] = np.interp(
                        #     ad[0].WAVL[od, :],
                        #     std[0].WAVL[od, :],
                        #     sens_func_var[od, :],
                        #     left=0, right=0,
                        # )


                sens_func_ad[i].data = sens_func_regrid
                # sens_func_ad[0].variance = sens_func_regrid_var
                # sens_func_ad[0].variance = None
                try:
                    sens_func_ad[i].variance = None
                except AttributeError:
                    pass


            # Do the response correction
            ad /= ad[0].hdr['EXPTIME']  # Should be the same for all exts
            ad /= sens_func_ad
            # Make the relevant header update
            ad.hdr['BUNIT'] = bunit

            # Now that we've made the correction, remove the superfluous
            # extra dimension from sens_func_ad and write out, if requested
            if params['write_result']:
                for ext in sens_func_ad:
                    ext.data = ext.data[:, :, 0]
                    try:
                        del ext.WGT
                    except AttributeError:
                        pass
                sens_func_ad.write(overwrite=True)
                ad.phu.set("SENSFUNC", os.path.abspath(sens_func_ad.path),
                           self.keyword_comments['SENSFUNC'])
            # sens_func_ad.reset(sens_func_regrid,
            # variance=sens_func_regrid_var)

            # Timestamp & suffix updates
            gt.mark_history(ad, primname=self.myself(), keyword=timestamp_key)
            ad.update_filename(suffix=params["suffix"], strip=True)

            # import pdb;
            # pdb.set_trace()

        return adinputs

    def standardizeStructure(self, adinputs=None, **params):
        """
        The Gemini-level version of this primitive
        will try to attach an MDF because a GHOST image is
        tagged as SPECT. Rather than set parameters for that primitive to
        stop it from doing so, just override with a no-op primitive.
        
        .. note::
            This could go in primitives_ghost.py if the SLITV version
            also no-ops.
        """
        return adinputs

    # CJS: Primitive has been renamed for consistency with other instruments
    # The geometry_conf.py file is not needed; all you're doing is tiling
    # extensions according to their DETSEC keywords, without gaps or rotations
    # so this shouldn't need any extra information.
    def tileArrays(self, adinputs=None, **params):
        """
        Tile GHOST data into a single frame.

        This primitive will tile the SCI frames of the input images, along
        with the VAR and DQ frames if they exist.

        The tiling for GHOST is much simpler than for most Gemini
        instruments, as there are no tile gaps to account for. Data from the
        four camera amplifiers are simply stiched together, using the
        :class:`gempy.mosaic.mosaicData.MosaicData` and
        :class:`gempy.mosaic.mosaicGeometry.MosaicGeometry` classes.

        This primitive takes no additional parameters.
        """

        def simple_mosaic_function(ad):
            """
            This will go into MosaicAD as the default function.
            Being discussed within the SUSD team.
            """
            from gempy.mosaic.mosaicData import MosaicData
            from gempy.mosaic.mosaicGeometry import MosaicGeometry

            # Calling trim_to_data_section() corrects the WCS if the overscan
            # regions haven't been trimmed yet
            ad = gt.trim_to_data_section(ad, keyword_comments=self.keyword_comments)

            md = MosaicData()  # Creates an empty object
            md.data_list = []  # Not needed

            x_bin = ad.detector_x_bin()
            y_bin = ad.detector_y_bin()
            detsecs = [(k[0]//x_bin, k[1]//x_bin, k[2]//y_bin, k[3]//y_bin)
                       for k in ad.detector_section()]
            # One output block
            md.coords = {'amp_mosaic_coord': detsecs,
                         'amp_block_coord': detsecs}
            nxout = max(k[1] for k in detsecs)
            nyout = max(k[3] for k in detsecs)
            mg = MosaicGeometry({'blocksize': (nxout, nyout),
                                 'mosaic_grid': (1,1)})
            return md, mg

        log = self.log
        log.debug(gt.log_message("primitive", self.myself(), "starting"))
        timestamp_key = self.timestamp_keys[self.myself()]

        adoutputs = []
        for ad in adinputs:
            if ad.phu.get(timestamp_key):
                log.warning("No changes will be made to {}, since it has "
                            "already been processed by tileArrays".
                            format(ad.filename))
                adoutputs.append(ad)
                continue

            mo = MosaicAD(ad, mosaic_ad_function=simple_mosaic_function)
            ad_mos = mo.as_astrodata(tile=True)

            gt.mark_history(ad_mos, primname=self.myself(),
                            keyword=timestamp_key)
            ad_mos.update_filename(suffix=params["suffix"],
                                   strip=True)
            adoutputs.append(ad_mos)

            ad_mos.write(overwrite=True)
            # ad_mos.write(overwrite=True)

        return adoutputs

    # validateData() removed since inherited Standardize method will handle it

##############################################################################
# Below are the helper functions for the user level functions in this module #
##############################################################################

    def _get_polyfit_filename(self, ad, caltype):
        """
        Gets the filename of the relevant initial polyfit file for this
        input GHOST science image

        This primitive uses the arm, resolution mode and observing epoch
        of the input AstroData object to determine the correct initial
        polyfit model to provide. The model provided matches the arm and
        resolution mode of the data, and is the most recent model generated
        before the observing epoch.

        Parameters
        ----------
        ad : :class:`astrodata.AstroData`
            AstroData object to return the relevant initial model filename for
        caltype : str
            The initial model type (e.g. ``'rotmod'``, ``'spatmod'``, etc.)
            requested. An :any:`AttributeError` will be raised if the requested
            model type does not exist.

        Returns
        -------
        str/None:
            Filename (including path) of the required polyfit file
        """
        log = self.log
        polyfit_dir = os.path.join(os.path.dirname(polyfit_dict.__file__),
                                   'Polyfit')

        # CJS: This is a method that only exists *if* the input is of type
        # GHOST, so no need to check
        arm = ad.arm()
        res_mode = ad.res_mode()
        key = 'GHOST_1_1_{}_{}'.format(arm, res_mode)

        try:
            poly_dict = getattr(polyfit_dict, '{}_dict'.format(caltype))
        except AttributeError:
            log.warning("Invalid polyfit calibration type ({}) requested for "
                        "{}".format(caltype, ad.filename))
            return None

        dates_avail = set([k.split('_')[-1] for k in poly_dict.keys()])
        # Safe to assume instrument won't be used after 2099...
        dates_avail = map(lambda x: datetime.strptime('20{}'.format(x),
                                            '%Y%m%d').date(), dates_avail)
        dates_avail.sort()

        # Determine the latest data that precedes the observing date
        date_obs = ad.ut_date()
        try:
            date_req = [_ for _ in dates_avail if _ <= date_obs][-1]
        except IndexError:
            log.warning("No polyfit available for {}".format(ad.filename))
            return None
        key += '_{}'.format(date_req.strftime('%y%m%d'))

        polyfit_file = poly_dict[key]
        # Prepend standard path if the filename doesn't start with '/'
        return polyfit_file if polyfit_file.startswith(os.path.sep) else \
            os.path.join(polyfit_dir, polyfit_file)

    def _compute_barycentric_correction(self, ad, return_wavl=True,
                                        loc=GEMINI_SOUTH_LOC):
        """
        Compute the baycentric correction factor for a given observation and
        location on the Earth.

        The barycentric correction compensates for (a) the motion of the Earth
        around the Sun, and (b) the motion of the Earth's surface due to
        planetary rotation. It can be returned as a line velocity correction,
        or a multiplicative factor with which to correct the wavelength scale;
        the default is the latter.

        The correction will be computed for all extensions of the input
        AstroData object.

        This method is built using :py:mod:`astropy <astropy>` v2, and is
        developed from:
        https://github.com/janerigby/jrr/blob/master/barycen.py


        Parameters
        ----------
        ad : astrodata.AstroData
            The astrodata object from which to extract time and
            location information. If the ad is multi-extension, a correction
            factor will be returned for each extension.
        return_wavl : bool
            Denotes whether to return the correction as a wavelength
            correction factor (True) or a velocity (False). Defaults to True.

        Returns
        -------
        corr_facts: list of float
            The barycentric correction values, one per extension of the input
            ad.
        """

        # Set up a SkyCoord for this ad
        sc = astrocoord.SkyCoord(ad.phu.get('RA'), ad.phu.get('DEC'),
                                 unit=(u.deg, u.deg, ))

        # Compute central time of observation
        dt_start = datetime.combine(
            datetime.strptime(ad.phu.get('DATE-OBS'), '%Y-%m-%d').date(),
            datetime.strptime(ad.phu.get('UTSTART'), '%H:%M:%S.%f').time(),
        )

        corr_facts = []
        for ext in ad:

            dt_midp = dt_start + timedelta(
                seconds=ext.hdr.get('EXPTIME')/2.0
            )
            dt_midp = Time(dt_midp)

            # Jane Rigby implementation
            # # ICRS position & vel of Earth geocenter
            # ep, ev = astrocoord.solar_system.get_body_barycentric_posvel(
            #     'earth', dt_midp
            # )
            # # GCRS position & vel of observatory (loc)
            # op, ov = loc.get_gcrs_posvel(dt_midp)
            # # Velocities can be simply added (are axes-aligned)
            # vel = ev + ov
            #
            # # Get unit ICRS vector in direction of observation
            # sc_cart = sc.icrs.represent_as(
            #     astrocoord.UnitSphericalRepresentation
            # ).represent_as(
            #     astrocoord.CartesianRepresentation
            # )
            #
            # corr_fact = sc_cart.dot(vel).to(u.km/u.s)

            # Vanilla AstroPy Implementation
            corr_fact = sc.radial_velocity_correction('barycentric',
                                                      obstime=dt_midp,
                                                      location=GEMINI_SOUTH_LOC)

            if return_wavl:
                corr_fact = 1.0 + (corr_fact / const.c)
            else:
                corr_fact = corr_fact.to(u.m / u.s)

            corr_facts.append(corr_fact)

        return corr_facts

    def _request_bracket_arc(self, ad, before=None):
        """
        Request the 'before' or 'after' arc for the passed ad object.

        For maximum accuracy in wavelength calibration, GHOST data is calibrated
        the two arcs taken immediately before and after the exposure. However,
        the Gemini calibration system is not rigged to perform such logic (it
        can return multipled arcs, but cannot guarantee that they straddle
        the observation in time).

        This helper function works by doing the following:

        - Append a special header keyword, 'ARCBEFOR', to the PHU. This keyword
          will be True if a before arc is requested, or False if an after arc
          is wanted.
        - getProcessedArc is the invoked, followed by the _get_cal call. The
          arc calibration association rules will see the special descriptor
          related to the 'ARCBEFOR' header keyword, and fetch an arc
          accordingly.
        - The header keyword is then deleted from the ad object, returning it
          to its original state.

        Parameters
        ----------
        before : bool
            Denotes whether to ask for the most recent arc before (True) or
            after (False) the input AD was taken. Defaults to None, at which
            point :any:`ValueError` will be thrown.

        Returns
        -------
        arc_ad : astrodata.AstroData instance (or None)
            The requested arc. Will return None if no suitable arc is found.
        """
        if before is None:
            raise ValueError('_request_bracket_arc requires that the before '
                             'kwarg is either True or False. If you wish to '
                             'do a "standard" arc calibration fetch, simply '
                             'use getProcessedArc directly.')

        ad.phu['ARCBEFOR'] = before
        self.getProcessedArc(ad,
                             howmany=None,
                             refresh=True)
        arc_ad = self._get_cal(ad, 'processed_arc', )
        del ad.phu['ARCBEFOR']
        return arc_ad

    @staticmethod
    def _interp_spect(orig_data, orig_wavl, new_wavl,
                      interp='linear'):
        """
        'Re-grid' a one-dimensional input spectrum by performing simple
        interpolation on the data.

        This function performs simple linear interpolation between points
        on the old wavelength grid, moving the data onto the new
        wavelength grid. It makes no attempt to be, e.g., flux-conserving.

        The interpolation is performed by
        :any:`scipy.interpolate.interp1d <scipy.interpolate.interp1d>`.

        Parameters
        ----------
        orig_data : 1D numpy array or list
            The original spectrum data
        orig_wavl : 1D numpy array or list
            The corresponding wavelength values for the original spectrum data
        new_wavl : 1D numpy array or list
            The new wavelength values to re-grid the spectrum data to
        interp : str
            The interpolation method to be used. Defaults to 'linear'. Will
            accept any valid value of the ``kind`` argument to
            :any:`scipy.interpolate.interp1d`.

        Returns
        -------
        regrid_data : 1D numpy array
            The spectrum re-gridded onto the new_wavl wavelength points.
            Will have the same shape as new_wavl.
        """
        # Input checking
        orig_data = np.asarray(orig_data, dtype=orig_data.dtype)
        orig_wavl = np.asarray(orig_wavl, dtype=orig_wavl.dtype)
        new_wavl = np.asarray(new_wavl, dtype=new_wavl.dtype)

        if orig_data.shape != orig_wavl.shape:
            raise ValueError('_interp_spect received data and wavelength '
                             'arrays of different shapes')

        interp_func = interpolate.interp1d(
            orig_wavl,
            orig_data,
            kind=interp,
            fill_value=np.nan,
            bounds_error=False,
        )
        regrid_data = interp_func(new_wavl)
        # regrid_data = np.interp(new_wavl, orig_wavl, orig_data, )
        return regrid_data

    @staticmethod
    def _regrid_spect(orig_data, orig_wavl, new_wavl,
                      waveunits='angstrom'):
        """
        Re-grid a one-dimensional input spectrum so as to conserve total flux.

        This is a more robust procedure than :meth:`_interp_spect`, and is
        designed for data with a wavelength dependence in the data units
        (e.g. erg/cm^2/s/A or similar).

        This function utilises the :any:`pysynphot` package.

        This function has been adapted from:
        http://www.astrobetter.com/blog/2013/08/12/python-tip-re-sampling-spectra-with-pysynphot/

        Parameters
        ----------
        orig_data : 1D numpy array or list
            The original spectrum data
        orig_wavl : 1D numpy array or list
            The corresponding wavelength values for the original spectrum data
        new_wavl : 1D numpy array or list
            The new wavelength values to re-grid the spectrum data to
        waveunits : str
            The units of the wavelength scale. Defaults to 'angstrom'.

        Returns
        -------
        egrid_data : 1D numpy array
            The spectrum re-gridded onto the new_wavl wavelength points.
            Will have the same shape as new_wavl.
        """

        spec = spectrum.ArraySourceSpectrum(wave=orig_wavl, flux=orig_data)
        f = np.ones(orig_wavl.shape)
        filt = spectrum.ArraySpectralElement(orig_wavl, f, waveunits=waveunits)
        obs = observation.Observation(spec, filt, binset=new_wavl,
                                      force='taper')
        return obs.binflux<|MERGE_RESOLUTION|>--- conflicted
+++ resolved
@@ -59,10 +59,10 @@
     rectangle_function = np.roll(rectangle_function, -rectangle_width[0]/2, axis=0)
     rectangle_function = np.roll(rectangle_function, -rectangle_width[1]/2, axis=1)
     rectangle_fft = np.fft.rfft2(rectangle_function)
-    
+
     #Median filter in case of cosmic rays
     filt_data = median_filter(data,3)
-    
+
     #Now convolve. The mask is never set to exactly zero in order to avoid divide
     #by zero errors outside the mask.
     convolved_data = np.fft.irfft2(np.fft.rfft2(filt_data * (mask + 1e-4))*rectangle_fft)
@@ -779,52 +779,53 @@
 
             extractor = Extractor(arm, sview, badpixmask=ad[0].mask,
                                   vararray=ad[0].variance)
-<<<<<<< HEAD
-=======
-            
-            #Compute the flat correction. 
+
+            # Compute the flat correction.
             # FIXME: This really could be done as part of flat processing!
             if params['flat_precorrect']:
                 try:
                     pix_to_correct = flat[0].PIXELMODEL > 0
-                    
-                    #Lets find the flat normalisation constant. 
+
+                    # Lets find the flat normalisation constant.
                     # FIXME Should this normalisation be done elsewhere?
                     mean_flat_flux = np.mean(flat[0].data[pix_to_correct])
-                    
-                    #Now find the correction. 
-                    correction = flat[0].PIXELMODEL[pix_to_correct]/ \
-                        flat[0].data[pix_to_correct]*mean_flat_flux
-                        
-                    #Find additional bad pixels where the flat doesn't match PIXELMODEL
-                    #This is important to have somewhere, because otherwise any 
-                    #newly dead pixels will result in divide by 0.
-                    smoothed_flat = convolve_with_mask(flat[0].data, pix_to_correct)
-                    normalised_flat = flat[0].data/smoothed_flat
-                    
-                    #Extra bad pixels are where the normalied flat differs from the
-                    #PIXELMODEL, where PIXELMODEL is non-zero and there is a 
-                    #non-negligible amount of smoothed flat flux.
-                    extra_bad = (np.abs(normalised_flat - flat[0].PIXELMODEL) > 0.5) \
-                        & pix_to_correct * (smoothed_flat > 0.1*mean_flat_flux)
-                    
+
+                    # Now find the correction.
+                    correction = flat[0].PIXELMODEL[pix_to_correct] / \
+                                 flat[0].data[pix_to_correct] * mean_flat_flux
+
+                    # Find additional bad pixels where the flat doesn't match PIXELMODEL
+                    # This is important to have somewhere, because otherwise any
+                    # newly dead pixels will result in divide by 0.
+                    smoothed_flat = convolve_with_mask(flat[0].data,
+                                                       pix_to_correct)
+                    normalised_flat = flat[0].data / smoothed_flat
+
+                    # Extra bad pixels are where the normalied flat differs from the
+                    # PIXELMODEL, where PIXELMODEL is non-zero and there is a
+                    # non-negligible amount of smoothed flat flux.
+                    extra_bad = (np.abs(
+                        normalised_flat - flat[0].PIXELMODEL) > 0.5) \
+                                & pix_to_correct * (
+                                            smoothed_flat > 0.1 * mean_flat_flux)
+
                     plotit = np.zeros_like(flat[0].data)
                     plotit[extra_bad] = 1.0
-                    
-                    #This is where we add the new bad pixels in. It is needed for
-                    #computing correct weights.
+
+                    # This is where we add the new bad pixels in. It is needed for
+                    # computing correct weights.
                     extractor.vararray[extra_bad] = np.inf
                     extractor.badpixmask[extra_bad] |= BAD_FLAT_FLAG
-                    
-                    #Uncomment to bugshoot finding bad pixels for the flat. Should be
-                    #repeated once models are reasonable for real data as a sanity 
-                    #check
-                    #import matplotlib.pyplot as plt
-                    #plt.ion()
-                    #plt.clf()
-                    #plt.imshow(plotit)
-                    #import pdb; pdb.set_trace()
-                    
+
+                    # Uncomment to bugshoot finding bad pixels for the flat. Should be
+                    # repeated once models are reasonable for real data as a sanity
+                    # check
+                    # import matplotlib.pyplot as plt
+                    # plt.ion()
+                    # plt.clf()
+                    # plt.imshow(plotit)
+                    # import pdb; pdb.set_trace()
+
                 except AttributeError as e:  # Catch if no PIXELMODEL
                     if 'PIXELMODEL' in e.message:
                         e.message = 'The flat {} has no PIXELMODEL extension ' \
@@ -840,26 +841,36 @@
                     else:
                         raise
             
-            
-            # CJS: Makes it clearer that you're throwing the first two
-            # returned objects away (get replaced in the two_d_extract call)
-            _, _, extracted_weights = extractor.one_d_extract(
-                ad[0].data, correct_for_sky=params['sky_correct'],
-            )
-            
-            # Flat correct the final data here. 
+            # MJI: Pre-correct the data here.
             # FIXME: vararray and corrected_dat are input differently here,
             # which is a small inconsistency. They should either both be object
             # atributes or input parameters.
             corrected_data = ad[0].data
-            corrected_data[pix_to_correct] *= correction
-            extractor.vararray[pix_to_correct] *= correction**2
-            
-            extracted_flux, extracted_var = extractor.two_d_extract(
-                corrected_data,
-                extraction_weights=extracted_weights,
-            )
->>>>>>> 3831b4f6
+            if params['flat_precorrect']:
+                try:
+                    pix_to_correct = flat[0].PIXELMODEL > 0
+                    correction = flat[0].PIXELMODEL[
+                                     pix_to_correct
+                                 ]/flat[0].data[
+                        pix_to_correct
+                    ]
+                    import pdb; pdb.set_trace()
+                    corrected_data[pix_to_correct] *= correction
+                    extractor.vararray[pix_to_correct] *= correction**2
+                except AttributeError as e:  # Catch if no PIXELMODEL
+                    if 'PIXELMODEL' in e.message:
+                        e.message = 'The flat {} has no PIXELMODEL extension ' \
+                                    '- either run extractProfile without the ' \
+                                    'flat_precorrect option, or re-generate ' \
+                                    'your flat field without the ' \
+                                    'skip_pixel_model option.\n' \
+                                    '(Original error message: {})'.format(
+                            flat.filename,
+                            e.message,
+                        )
+                        raise e
+                    else:
+                        raise
 
             # MCW 190830
             # MI wants iteration over all possible combinations of sky and
@@ -874,49 +885,20 @@
                     [0, ], [1, ], [0, 1], [],
                 ]
 
-            orig_data = deepcopy(ad[0].data)
-
             for i, o in enumerate(objs_to_use):
                 # CJS: Makes it clearer that you're throwing the first two
                 # returned objects away (get replaced in the two_d_extract call)
                 _, _, extracted_weights = extractor.one_d_extract(
-                    # ad[0].data,
-                    orig_data,
-                    correct_for_sky=params['sky_correct'],
-                    used_objects=o,
+                    ad[0].data, correct_for_sky=params['sky_correct'],
                 )
 
-                # MJI: Pre-correct the data here.
+                # Flat correct the final data here.
                 # FIXME: vararray and corrected_dat are input differently here,
                 # which is a small inconsistency. They should either both be object
                 # atributes or input parameters.
-                # corrected_data = ad[0].data
-                corrected_data = orig_data
-                if params['flat_precorrect']:
-                    try:
-                        pix_to_correct = flat[0].PIXELMODEL > 0
-                        correction = flat[0].PIXELMODEL[
-                                         pix_to_correct
-                                     ]/flat[0].data[
-                            pix_to_correct
-                        ]
-                        # import pdb; pdb.set_trace()
-                        corrected_data[pix_to_correct] *= correction
-                        extractor.vararray[pix_to_correct] *= correction**2
-                    except AttributeError as e:  # Catch if no PIXELMODEL
-                        if 'PIXELMODEL' in e.message:
-                            e.message = 'The flat {} has no PIXELMODEL extension ' \
-                                        '- either run extractProfile without the ' \
-                                        'flat_precorrect option, or re-generate ' \
-                                        'your flat field without the ' \
-                                        'skip_pixel_model option.\n' \
-                                        '(Original error message: {})'.format(
-                                flat.filename,
-                                e.message,
-                            )
-                            raise e
-                        else:
-                            raise
+                corrected_data = ad[0].data
+                corrected_data[pix_to_correct] *= correction
+                extractor.vararray[pix_to_correct] *= correction ** 2
 
                 extracted_flux, extracted_var = extractor.two_d_extract(
                     corrected_data,
@@ -933,7 +915,7 @@
                     ad[i].reset(extracted_flux, mask=None,
                                 variance=extracted_var)
                 except IndexError:
-                    new_adi = deepcopy(ad[i-1])
+                    new_adi = deepcopy(ad[i - 1])
                     ad.append(new_adi[0])
                     ad[i].reset(extracted_flux, mask=None,
                                 variance=extracted_var)
@@ -1178,7 +1160,7 @@
             fitted_params = ghost_arm.fit_x_to_image(flat_conv,
                                                      xparams=xpars[0].data,
                                                      decrease_dim=8,
-                                                     inspect=False) 
+                                                     inspect=False)
 
             # CJS: Append the XMOD as an extension. It will inherit the
             # header from the science plane (including irrelevant/wrong
