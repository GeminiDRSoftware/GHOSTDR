--- conflicted
+++ resolved
@@ -673,18 +673,18 @@
 
             # This is an attempt to remove the worse cosmic rays
             # in the hope that the convolution is not affected by them.
-            # Start by performing a median filter 
+            # Start by performing a median filter
             medfilt = signal.medfilt2d(ad[0].data, (5,5))
             # Now find which pixels have a percentage difference larger than
             # a defined value between the data and median filter, and replace
             # those in the data with the median filter values. Also, only
             # replace values above the data average, so as not to replace low
-            # S/N values at the edges. 
+            # S/N values at the edges.
             data = ad[0].data.copy()
             condit = np.where(np.abs((medfilt - data)/(medfilt+1)) > 200) and\
                      np.where(data > np.average(data))
             data[condit] = medfilt[condit]
-            
+
             # Convolve the flat field with the slit profile
             flat_conv = ghost_arm.slit_flat_convolve(data,
                 slit_profile=slitview.slit_profile(arm=arm),
@@ -692,7 +692,7 @@
                 xpars=xpars[0].data)
 
             flat_conv = signal.medfilt2d(flat_conv, (5,5))
-            
+
             # Fit the initial model to the data being considered
             fitted_params = ghost_arm.fit_x_to_image(flat_conv,
                                                      xparams=xpars[0].data,
@@ -1237,11 +1237,8 @@
                                    strip=True)
             adoutputs.append(ad_mos)
 
-<<<<<<< HEAD
+            ad_mos.write(overwrite=True)
             # ad_mos.write(overwrite=True)
-=======
-            ad_mos.write(clobber=True)
->>>>>>> 986a8571
 
         return adoutputs
 
