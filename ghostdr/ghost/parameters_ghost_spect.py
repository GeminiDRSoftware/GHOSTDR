--- conflicted
+++ resolved
@@ -68,15 +68,12 @@
                             optional=True, single=True)
     sky_correct = config.Field("Correct for sky?", bool, True,
                                optional=True)
-<<<<<<< HEAD
     extract_ifu1 = config.Field("Is there an object in IFU1?", bool, None,
                                optional=True)
     extract_ifu2 = config.Field("Is there an object in IFU2?", bool, None,
                                optional=True)
-=======
     seeing = config.RangeField("FWHM of seeing disc if no processed_slit is "
                                "available", float, None, min=0.2, optional=True)
->>>>>>> bb134812
     smooth_flat_spatially = config.Field(
         "Smooth the flat field image before applying?", bool, False,
         optional=True
