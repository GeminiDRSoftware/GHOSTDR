--- conflicted
+++ resolved
@@ -397,7 +397,6 @@
         else:
             pixel_inv_var = ndimage.convolve1d(pixel_inv_var, spec_conv_weights,
                                                axis=1)
-<<<<<<< HEAD
             pixel_inv_var = 1.0/ndimage.convolve1d(1.0/pixel_inv_var,
                                                    spat_conv_weights, axis=0)
         
@@ -408,14 +407,6 @@
         if self.badpixmask is not None:
             pixel_inv_var[self.badpixmask.astype(bool)] = 1e-10
             
-=======
-            pixel_inv_var = 1.0 / ndimage.convolve1d(1.0 / pixel_inv_var,
-                                                     spat_conv_weights, axis=0)
-
-        if self.badpixmask is not None:
-            pixel_inv_var[self.badpixmask.astype(bool)] = 0.1
-
->>>>>>> 57b664f5
         # Loop through all orders then through all y pixels.
         for i in range(nm):
             print("Extracting order: {0:d}".format(i))
