"""
Given (x,wave,matrices, slit_profile), extract the flux from each order.
"""

from __future__ import division, print_function
import numpy as np
import matplotlib.pyplot as plt
import astropy.io.fits as pyfits
from astropy.modeling import models, fitting
import matplotlib.cm as cm
import warnings
import scipy.ndimage as ndimage


def find_additional_crs(phi, slitim_offsets, col_data, col_inv_var,
                        snoise=0.1, nsigma=6, debug=False):
    """
    Utility function to search for additional cosmic rays.

    Pixels are considered to be cosmic rays if their pixel value exceeds

    .. math::
        \\hat{y} + n_\\sigma \\times \\sqrt{var}\\textrm{,}

    where:

    - :math:`n_\\sigma` is the number of standard deviations (``nsigma``);
    - :math:`\\hat{y}` is the maximum value of a linear regression model
      fitted to the column data;
    - :math:`var` is an effective variance for the column data, computed as:

      .. math::
          var = \\frac{1}{\\verb+col_inv_var+ + ( \\verb+snoise+ \\times \\verb+coldata+ )^2}
    
    Parameters
    ----------
    phi: :obj:`numpy.ndarray`
        A (npix :math:`\\times` nobj) model PSF array.
    col_data: :obj:`numpy.ndarray`
        A (npix) data array
    col_inv_var: :obj:`numpy.ndarray`
        A (npix) data variance array
    s_noise : float
        A noise factor to be used in the cosmic ray detection calculation.
    nsigma : int
        Number of standard deviations permitted before a pixel is flagged as
        bad.
    debug : bool, default False
        If True, show plots of something
        
    Returns
    -------
    new_bad: :obj:`numpy.ndarray`
        Array of indices of bad pixels in ``col_data``.
    """
    n_o = phi.shape[1]  # Number of objects.
    n_x = len(col_data)

    var_use = np.inf * np.ones_like(col_inv_var)
    good = col_inv_var > 0
    var_use[good] = 1 / col_inv_var[good] + (snoise * col_data[good]) ** 2

    # Create a model matrix for linear regression.
    obj_centers = slitim_offsets[1] + n_x // 2
    x_ix = np.arange(n_x)
    x_mat = np.empty((2 * n_o, n_x))
    for o_ix in range(n_o):
        x_mat[o_ix] = phi[:, o_ix]
        x_mat[o_ix + n_o] = phi[:, o_ix] * (x_ix - obj_centers[o_ix])

    # Now we fit a model to the col_data with var_use, using standard
    # linear regression. FIXME: Surely there is a reasonably scipy helper
    # function???
    x_mat = x_mat.T
    # FIXME: Do we use weights? If so, faster computation is possible as W is
    # sparse.
    # performance is improved with no weights.
    # w_mat = np.diag(1./var_use)
    # xtw = np.dot(x_mat.T, w_mat) 
    # beta = np.dot(np.dot(np.linalg.inv(np.dot(xtw, x_mat)), xtw), col_data)
    beta = np.dot(np.dot(np.linalg.inv(np.dot(x_mat.T, x_mat)), x_mat.T),
                  col_data)
    y_hat = np.maximum(np.dot(x_mat, beta), 0)

    new_bad = np.where(col_data > y_hat + nsigma * np.sqrt(var_use))[0]
    if debug and len(new_bad) > 0:
        plt.clf()
        plt.plot(y_hat, label='exp')
        plt.plot(col_data, label='data')
        plt.plot(y_hat + nsigma * np.sqrt(var_use), label='limit')
        plt.pause(.001)
        
    return new_bad


def subtract_scattered_light(data, mask):
    """
    Remove (approximately) scattered light on the detector.

    .. note::
        This implementation is a no-op function, which will simply return
        ``data``.

    Subtract a simple linear approximation to the scattered light
    on the detector. This is a place-holder function, which can be upgraded to 
    higher order scattered light subtraction, depending on the performance of 
    the spectrograph.
    
    Parameters
    ----------
    data: :obj:`numpy.ndarray`
        The data to be corrected for scattered light.
    
    mask: :obj:`numpy.ndarray`
        A mask which is True wherever there is only scattered light and no data.
    
    Returns
    -------
    data: :obj:`numpy.ndarray`
        A scattered-light corrected image.
    
    """
    return data


class Extractor(object):
    """
    A class to extract data for each arm of the spectrograph.

    The extraction is defined by 3 key parameters: an ``x_map``, which is
    equivalent to 2dFDR's tramlines and contains a physical x-coordinate for
    every y (dispersion direction) coordinate and order, and a ``w_map``,
    which is the wavelength corresponding to every y (dispersion direction)
    coordinate and order.

    The slit parameters are defined by the slitview_instance. If a different
    slit profile is to be assumed, then another (e.g. simplified or fake)
    slitview instance should be made, rather than modifying this class.

    Attributes
    ----------
    arm: :any:`polyspect.Polyspect`
        This defines, e.g., whether the camera is ``"red"`` or ``"blue"``

    slitview: :any:`slitview.SlitView`
        This defines, e.g., whether the mode is ``"std"`` or ``"high"``

    gain: float, optional
        gain in electrons per ADU. From fits header.

    rnoise: float, optional
        Expected readout noise in electrons. From fits header.

    badpixmask: :obj:`numpy.ndarray`, optional
        A data quality plane, which evaluates to False (i.e. 0) for good
        pixels.

    vararray: :obj:`numpy.ndarray`, optional
        A variance array.

    transpose: bool , optional
        Do we transpose the data before extraction? Default is ``False``.

    cr_flag: integer, optional
        When we flag additional cosmic rays in the badpixmask, what value
        should we use? Default is ``8``.
    """
    def __init__(self, polyspect_instance, slitview_instance,
                 gain=1.0, rnoise=3.0, cr_flag=8,
                 badpixmask=None, transpose=False,
                 vararray=None):
        self.arm = polyspect_instance
        self.slitview = slitview_instance
        self.transpose = transpose
        self.gain = gain
        self.rnoise = rnoise
        self.vararray = vararray
        self.badpixmask = badpixmask
        self.cr_flag = cr_flag

        # FIXME: This warning could probably be neater.
        if not isinstance(self.arm.x_map, np.ndarray):
            raise UserWarning('Input polyspect_instance requires'
                              'spectral_format_with matrix to be run.')

        # To aid in 2D extraction, let's explicitly compute the y offsets
        # corresponding to these x offsets...
        # The "matrices" map pixels back to slit co-ordinates.
        ny = self.arm.x_map.shape[1]
        nm = self.arm.x_map.shape[0]
        self.slit_tilt = np.zeros((nm, ny))
        for i in range(nm):
            for j in range(ny):
                invmat = np.linalg.inv(self.arm.matrices[i, j])
                # What happens to the +x direction?
                x_dir_map = np.dot(invmat, [1, 0])
                self.slit_tilt[i, j] = x_dir_map[1] / x_dir_map[0]

    def bin_models(self):
        """
        Bin the models to match data binning.

        Function used to artificially bin the models so that they apply to
        whatever binning mode the data are. This requires knowledge of the 
        x and y binning from the arm class, which is assumed this class
        inherits. 
        
        The binning is done as a running average, in which the
        values for each binned pixel are assumed to be equivalent to the average
        value of all physical pixels that are part of the binned pixel.

        Returns
        -------
        x_map: :obj:`numpy.ndarray`
            Binned version of the x map model
        wmap: :obj:`numpy.ndarray`
            Binned version of the wavelength map model
        blaze: :obj:`numpy.ndarray`
            Binned version of the blaze map model
        matrices: :obj:`numpy.ndarray`
            Binned version of the matrices array
        """
        if self.arm.xbin == 1 and self.arm.ybin == 1:
            return self.arm.x_map, self.arm.w_map, self.arm.blaze, \
                   self.arm.matrices
        # Start by getting the order number. This should never change.
        n_orders = self.arm.x_map.shape[0]

        x_map = self.arm.x_map.copy()
        w_map = self.arm.w_map.copy()
        blaze = self.arm.blaze.copy()
        matrices = self.arm.matrices.copy()
        # The best way to do this is to firstly do all the ybinning, and then do
        # the x binning
        if self.arm.ybin > 1:
            # Now bin the x_map, firstly in the spectral direction
            # We do this by reshaping the array by adding another dimension of
            # length ybin and then averaging over this axis
            x_map = np.mean(x_map.reshape(n_orders,
                                          int(self.arm.szy / self.arm.ybin),
                                          self.arm.ybin), axis=2)

            # Now do the same for the wavelength scale and blaze where necessary
            w_map = np.mean(w_map.reshape(n_orders,
                                          int(self.arm.szy / self.arm.ybin),
                                          self.arm.ybin), axis=2)

            blaze = np.mean(blaze.reshape(n_orders,
                                          int(self.arm.szy / self.arm.ybin),
                                          self.arm.ybin), axis=2)
            # The matrices are a bit harder to work with, but still the same
            # principle applies.
            matrices = np.mean(matrices.reshape(n_orders,
                                                int(
                                                    self.arm.szy /
                                                    self.arm.ybin),
                                                self.arm.ybin, 2, 2), axis=2)

        if self.arm.xbin > 1:
            # Now, naturally, the actualy x values must change according to the
            # xbin
            x_map /= self.arm.xbin
            # The w_map and blaze remain unchanged by this. 

        # Now we must modify the values of the [0,0] and [1,1] elements of
        # each matrix according to the binning to reflect the now size of
        # binned pixels.
        rescale_mat = np.array([[self.arm.xbin, 0], [0, self.arm.ybin]])
        matrices = np.dot(matrices, rescale_mat)

        return x_map, w_map, blaze, matrices

    def make_pixel_model(self):
        """
        Based on the xmod and the slit viewer image, create a complete model image, 
        where flux versus wavelength pixel is constant. As this is designed for 
        comparing to flats, normalisation is to the median of the non-zero pixels in the
        profile.
        
        Returns
        -------
        model: :obj:`numpy.ndarray`
            An image the same size as the detector.
        """
        # Adjust in case of y binning (never for flats, which is what this function
        # is primarily designed for.
        try:
            x_map, w_map, blaze, matrices = self.bin_models()
        except Exception:
            raise RuntimeError('Extraction failed, unable to bin models.')

        # Key array constants
        ny = x_map.shape[1]
        nm = x_map.shape[0]
        nx = int(self.arm.szx / self.arm.xbin)
                             
        profile = self.slitview.slit_profile(arm=self.arm.arm)
        
        n_slitpix = profile.shape[0]
        profile_y_microns = (np.arange(n_slitpix) -
                             n_slitpix // 2) * self.slitview.microns_pix
        
        if self.transpose:
            pixel_model = np.zeros( (ny, nx) ) 
        else:
            pixel_model = np.zeros( (nx, ny) )
        
        # Loop through all orders then through all y pixels.        
        for i in range(nm):
            print("Creating order: {0:d}".format(i))

            # Create an empty model array. Base the size on the largest
            # slit magnification for this order.
            nx_cutout = int(np.ceil(self.slitview.slit_length / np.min(
                matrices[i, :, 0, 0])))
            phi = np.empty((nx_cutout))

            for j in range(ny):
                # Create an array of y pixels based on the scale for this
                # order and pixel.
                profile_y_pix = profile_y_microns / matrices[i, j, 0, 0]

                # Create our column cutout for the data and the PSF, then put
                # it back into our 2D array. 
                
                # FIXME: Is "round" most correct on the next line???
                # FIXME: Profiles should be convolved by a detector pixel,
                # but binning has to be taken into account properly!
                x_ix = int(np.round(
                    x_map[i, j])) - nx_cutout // 2 + \
                       np.arange(nx_cutout, dtype=int) + nx // 2
                phi = np.interp(
                        x_ix - x_map[i, j] - nx // 2, profile_y_pix,
                        profile)
                        
                # Normalise to the median of the non-zero pixels. This is neater
                # if it normalises to the median, but normalisation can occur 
                # later, and shouldn't occur wavelength by wavelength.
                phi /= np.sum(phi[phi != 0])

                if self.transpose:
                    pixel_model[j, x_ix] = phi
                else:
                    pixel_model[x_ix, j] = phi
                    
        return pixel_model

    def one_d_extract(self, data=None, fl=None, correct_for_sky=True,
                      debug_crs=False, used_objects=[0,1], use_sky=True,
                      vararray=None):
        """
        Extract flux by integrating down columns.

        This function extracts flux information by integrating down columns
        (the ``y`` direction), using an optimal extraction method.

        .. note::

            Given that some of this code is in common with two_d_extract, the
            routines could easily be merged; however, that would make
            one_d_extract less readable.

        Parameters
        ----------
        data: :obj:`numpy.ndarray` , optional
            Image data, transposed so that dispersion is in the "y" direction.
            Note that this is the transpose of a conventional echellogram.
            Either data or file must be given

        fl: string , optional
            A fits file with conventional row/column directions containing the
            data to be extracted.

        correct_for_sky: bool, optional
            Do we correct the object slit profiles for sky? Should be yes for
            objects and no for flats/arcs.
            
        use_sky: book, optional
            In extraction, do we use sky (and therefore self-subtract)?

        debug_crs : bool, optional
            Passed along as the ``debug`` parameter to
            :any:`find_additional_crs`.

        vararray : :obj:`numpy.ndarray` , optional
            If given, the instance's `vararray` attribute will be updated
            to hold this array.

        Raises
        ------
        ValueError
            If neither ``data`` nor ``fl`` are passed.

        Returns
        -------
        extracted_flux: :obj:`numpy.ndarray`
            Extracted fluxes as a function of pixel along the spectral direction
        extracted_var: :obj:`numpy.ndarray`
            Extracted variance as a function of pixel along the spectral
            direction
        extraction_weights: :obj:`numpy.ndarray`
            Extraction weights as a function of pixel along the spectral
            direction

        """
        #Lets keep track of the number of additional cosmic rays as an object property
        self.num_additional_crs = 0

        # Update the instance .vararray, if a new one is passed
        if vararray is not None:
            self.vararray = vararray
        
        if data is None:
            if fl is None:
                raise ValueError("Must input data or file")
            else:
                data = pyfits.getdata(fl)

        try:
            x_map, w_map, blaze, matrices = self.bin_models()
        except Exception:
            raise RuntimeError('Extraction failed, unable to bin models.')

        ny = x_map.shape[1]
        nm = x_map.shape[0]
        nx = int(self.arm.szx / self.arm.xbin)

        # Our profiles...
        # FIXME: Consider carefully whether there is a way to extract x-centroids
        # as well for PRV, as part of slitim_offsets below.
        profiles = self.slitview.object_slit_profiles(
            arm=self.arm.arm, correct_for_sky=correct_for_sky,
            used_objects=used_objects, append_sky=use_sky
        )
                
        # Number of "objects" and "slit pixels"
        no = profiles.shape[0]
        n_slitpix = profiles.shape[1]
        profile_y_microns = (np.arange(n_slitpix) -
                             n_slitpix // 2) * self.slitview.microns_pix

        # To consider slit tilt for a 1D extraction, we need to know the profile
        # centroids in the "y" direction. i.e. In principle, we could modify the
        # wavelength scale for each object based on this. If 2D extraction works
        # well, such an approach is not needed, but lets keep the idea of this
        # code here for now.

        # FIXME: This part doesn't actually do anything. But it's also not used.

        # y_ix = np.arange(n_slitpix) - n_slitpix//2
        y_centroids = np.empty((no))
        x_centroids = np.zeros((no))
        for object_ix, profile in enumerate(profiles):
            y_centroids[object_ix] = np.sum(profile *
                                            profile_y_microns) / np.sum(profile)
        centroids = np.array([x_centroids, y_centroids])

        # Our extracted arrays, and the weights array
        extracted_flux = np.zeros((nm, ny, no))
        extracted_var = np.zeros((nm, ny, no))
        extraction_weights = np.zeros((no, nx, ny))

        # Assuming that the data are in photo-electrons, construct a simple
        # model for the pixel inverse variance.
        # This really should come from an input "vararray" because of differing
        # gain and readout noise parameters for different amplifiers, and known
        # bad pixels.
        if self.vararray is None:
            pixel_inv_var = 1.0 / (np.maximum(data, 0) /
                                   self.gain + self.rnoise ** 2)
        else:
            pixel_inv_var = 1.0 / self.vararray

        # Now, smooth filter this variance plane for the purposes of not allowing tilted
        # slits or line profiles to affect the extraction. Simply convolve the inverse
        # variance by a profile 7 wide in the spectral direction and preserve bad pixels. 
        # This ensures that line profile as extracted will not be SNR-dependent
        # (optimal extraction is only independent of line profiles for Gaussian 2D 
        # PSFs)
        spec_conv_weights = np.hanning(15)[1:-1]
        spec_conv_weights /= np.sum(spec_conv_weights)
        
        # Also convolve in the spatial direction. 
        # FIXME: The need for this convolution might be that the simulated data is just 
        # too good, and we need to add optical aberrations.
        spat_conv_weights = np.array([0.25, .5, .25])
        if self.transpose:
            pixel_inv_var = ndimage.convolve1d(pixel_inv_var, spec_conv_weights,
                                               axis=0)
            pixel_inv_var = 1.0 / ndimage.convolve1d(1.0 / pixel_inv_var,
                                                     spat_conv_weights, axis=1)
        else:
            pixel_inv_var = ndimage.convolve1d(pixel_inv_var, spec_conv_weights,
                                               axis=1)
            pixel_inv_var = 1.0/ndimage.convolve1d(1.0/pixel_inv_var,
                                                   spat_conv_weights, axis=0)
        
        #Set the inverse variance to zero for bad pixels. Note that if all pixels end
        #up being bad for an extraction, then it will fail.
        if self.badpixmask is not None:
            pixel_inv_var[self.badpixmask.astype(bool)] = 0
            
        # Loop through all orders then through all y pixels.
        for i in range(nm):
            print("Extracting order: {0:d}".format(i))

            # Create an empty weight array. Base the size on the largest
            # slit magnification
            # for this order.
            nx_cutout = int(np.ceil(self.slitview.slit_length / np.min(
                matrices[i, :, 0, 0])))
            phi = np.empty((nx_cutout, no))

            for j in range(ny):
                # Compute offsets in slit-plane microns directly from the y_
                # centroid and
                # the matrix.
                # FIXME: It is unclear what to DO with this for a 1D extraction,
                # unless
                # we were going to output a new wavelength scale associated
                # with a
                # 1D extraction. This is currently only used to make the
                # fitting as
                # part of the CR rejection neat.
                slitim_offsets = np.dot(np.linalg.inv(matrices[i, j]),
                                        centroids)

                profile_y_pix = profile_y_microns / matrices[i, j, 0, 0]

                # Check for NaNs
                if x_map[i, j] != x_map[i, j]:
                    extracted_var[i, j, :] = np.nan
                    continue

                # Create our column cutout for the data and the PSF. 
                # FIXME: Is "round" most correct on the next line???
                # FIXME: Profiles should be convolved by a detector pixel,
                # but binning has to be taken into account properly!
                x_ix = int(np.round(
                    x_map[i, j])) - nx_cutout // 2 + \
                       np.arange(nx_cutout, dtype=int) + nx // 2
                for k in range(no):
                    phi[:, k] = np.interp(
                        x_ix - x_map[i, j] - nx // 2, profile_y_pix,
                        profiles[k])
                    phi[:, k] /= np.sum(phi[:, k])
                # Deal with edge effects...
                ww = np.where((x_ix >= nx) | (x_ix < 0))[0]
                x_ix[ww] = 0
                phi[ww, :] = 0.0

                # Cut out our data and inverse variance. This is where we worry
                # about whether
                # the data come with orders horizontal (default) or
                # transposed (i.e. like the
                # physical detector)
                if self.transpose:
                    col_data = data[j, x_ix]
                    col_inv_var = pixel_inv_var[j, x_ix]
                else:
                    col_data = data[x_ix, j]
                    col_inv_var = pixel_inv_var[x_ix, j]                    

                # Search for additional cosmic rays here, by seeing if the data
                # look different to the model.
                additional_crs = find_additional_crs(phi, slitim_offsets,
                                                     col_data, col_inv_var,
                                                     debug=debug_crs)
                self.num_additional_crs += len(additional_crs)
                                                     
                #Insist that variance if physical. If the model has a significant error
                #on any pixel, we don't want the weights to be completely wrong - this
                #check ensures that a reasonable extraction is possible for an imperfect
                #model. For each of the phi[:,object] arrays, "large" values can't 
                #correspond to "small" variances. So set the minimum variance to be 
                #object shot noise.
                
                # FIXME: This is not appropriate for sky fibers, and the extraction
                # mathematics assumes that pixel variance is the same for all objects.
                # A sanity check is needed, but this isn't quite it, as 
                # minimum_variance can't be object-dependent.
                col_inv_var_mat = np.reshape(col_inv_var.repeat(no), (nx_cutout, no))
                if False:
                    good_pix = np.where(col_inv_var != 0)[0]
                    
                    minimum_variance = phi * np.sum(phi[good_pix,:]/ \
                        col_inv_var_mat[good_pix,:], axis=0)/ \
                        np.sum(phi[good_pix,:]**2, axis=0)
                
                    col_inv_var_mat[good_pix,:] = 1./np.maximum(1./col_inv_var_mat[good_pix,:], \
                        minimum_variance[good_pix,:])
                                                     
                if len(additional_crs) > 0:
                    col_inv_var[additional_crs] = 0
                    if self.badpixmask is not None:
                        if self.transpose:
                            self.badpixmask[j, x_ix[additional_crs]] |= \
                                self.cr_flag
                        else:
                            self.badpixmask[x_ix[additional_crs], j] |= \
                                self.cr_flag

                # Fill in the "c" matrix and "b" vector from Sharp and Birchall
                # equation 9 Simplify things by writing the sum in the
                # computation of "b" as a matrix multiplication.
                # We can do this because we're content to invert the
                # (small) matrix "c" here. 
                
                # FIXME: Transpose matrices appropriately so that multiplication
                # order is the same as documentation.
                b_mat = phi * col_inv_var_mat
                c_mat = np.dot(phi.T, phi * col_inv_var_mat)
                
                # DEBUG - should try several columns...
                #if (i==10 and j>3000):
                #    import matplotlib.pyplot as plt
                #    plt.ion()
                #    plt.plot(col_data/np.max(col_data))
                #    plt.plot(phi[:,0]/np.max(phi[:,0]))
                #    import pdb; pdb.set_trace()
                
                # FIXME: (from Joao? Should be deleted if so)
                # Sometimes the determinant of c_mat is 0.0
                # leading to the impossibility of inverting the matrix.
                # currently the pixel weights are unmodified and those used are
                # whatever the last iteration calculation was.

                # FIXME: (from Joao? Should be deleted if so)
                # The above problem is made more complicated by the fact
                # that due to the different slit magnifications,
                # the previous weights may not have the same shape, so
                # we make copies of b_mat for pixel weights when
                # determinant is zero and shape is different.
                
                # If all pixels for a given object (e.g. an arc) are
                # marked as bad, c_mat can't be inverted. In this case,
                # we do the best we can with an inverse that works for
                # no cross-talk.
                try:
                    pixel_weights = np.dot(b_mat, np.linalg.inv(c_mat))
                except:
<<<<<<< HEAD
                    # print('Bringing you to PDB due to a failure to '
                    #       'compute the pixel weights by matrix '
                    #       'algebra')
                    # import pdb; pdb.set_trace()
                    try:
                        pixel_weights
                        if pixel_weights.shape != b_mat.shape:
                            pixel_weights = b_mat.copy()
                    except:
                        pixel_weights = b_mat.copy()
                    else:
                        pass
=======
                    pixel_weights = np.dot(b_mat, 
                        np.diag(1./np.maximum(np.diag(c_mat),1e-12)))
>>>>>>> cd0fc7cb

                # FIXME: Some tilted, bright arc lines cause strange
                # weightings here... Probably OK - only strange weightings in 2D
                # really matter, and has to be re-tested once the fitted
                # spatial scale and tilt is more robust.

                # DEBUG
                # if (np.max(pixel_weights) > 2) and (j > 0.1*ny):
                # if (j==2000):

                # FIXME: Search here for weights that are non-zero for
                # any overlapping orders:
                for ii, ew_one in enumerate(extraction_weights):
                    ew_one[x_ix, j] += pixel_weights[:, ii]

                # Actual extraction is simple: Just matrix-multiply the data by
                # the weights.
                extracted_flux[i, j, :] = np.dot(col_data, pixel_weights)

                # Rather than trying to understand and
                # document Equation 17 from Sharp and Birchall, which 
                # doesn't make a lot of sense...  lets just calculate the
                # variance in the simple explicit way for a linear combination
                # of independent pixels.
                extracted_var[i, j, :] = np.dot(
                    1.0 / np.maximum(col_inv_var, 1e-12), pixel_weights ** 2)

        return extracted_flux, extracted_var, extraction_weights

    def two_d_extract(self, data=None, fl=None, extraction_weights=None):
        """
        Perform two-dimensional flux extraction.

        Extract using 2D information. The lenslet model used is a collapsed
        profile in 1D, but we then take into account the slit shear/rotation by
        interpolating this 1D slit profile to the nearest two pixels along each
        row (y-axis in code).

        One key difference to Sharp and Birchall is that :math:`c_{kj}` (between
        equations 8 and 9) is the correct normalisation for a (fictitious)
        1-pixel wide PSF centered exactly on a pixel, but not for a continuum.
        We normalise correctly for a continuum by having one of the :math:`\phi`
        functions being one-pixel wide along the slit, and the other being
        unbounded in the dispersion direction.

        Parameters
        ----------
        data: :obj:`numpy.ndarray`, optional
            Image data, transposed so that dispersion is in the "y" direction.
            Note that this is the transpose of a conventional echellogram.
            Either data or file must be given

        fl: string , optional
            A fits file with conventional row/column directions containing the
            data to be extracted.
            
        extraction_weights: :obj:`numpy.ndarray`, optional
            Extraction weights created from a call to one_d_extract. Separating
            this makes the code more readable, but is not speed optimised.
        """

        # FIXME: Much of this code is doubled-up with one_d_extract.
        # Re-factoring is needed!
        if data is None:
            if fl is None:
                raise UserWarning("ERROR: Must input data or file")
            else:
                data = pyfits.getdata(fl)

        # Correct for scattered light - a place-holder, to show where it can 
        # most easily fit.
        mask = np.sum(extraction_weights, axis=0) == 0
        data = subtract_scattered_light(data, mask)

        try:
            x_map, w_map, blaze, matrices = self.bin_models()
        except Exception:
            return 'Extraction failed, unable to bin models.'

        # Set up convenience local variables
        ny = x_map.shape[1]
        nm = x_map.shape[0]
        nx = int(self.arm.szx / self.arm.xbin)

        # Our profiles... we re-extract these in order to include the centroids.
        profile, centroids = self.slitview.slit_profile(arm=self.arm.arm, \
                                                        return_centroid=True)

        # Convolve centroids in order to average over sub-pixel effects.
        # also convert the centroids to units of slit plane microns.
        slit_microns_per_det_pix_x = np.mean(matrices[:, :, 0, 0])
        slit_pix_per_det_pix = slit_microns_per_det_pix_x / \
                               self.slitview.microns_pix

        # Create the profile of a mean detector pixel in slit pixel units.
        det_pix = np.ones(int(slit_pix_per_det_pix) + 2)
        det_pix[0] = 0.5 * (slit_pix_per_det_pix - int(slit_pix_per_det_pix))
        det_pix[-1] = det_pix[0]
        det_pix /= np.sum(det_pix)
        for c in centroids:
            c = np.convolve(c, det_pix, mode='same') * self.slitview.microns_pix

        # Number of "objects"
        no = extraction_weights.shape[0]
        extracted_flux = np.zeros((nm, ny, no))
        extracted_var = np.zeros((nm, ny, no))
        extracted_covar = np.zeros((nm, ny - 1, no))

        # Assuming that the data are in photo-electrons, construct a simple
        # model for the pixel inverse variance.
        pixel_inv_var = 1.0 / (np.maximum(data, 0) + self.rnoise ** 2)
        if self.badpixmask is not None:
            pixel_inv_var[self.badpixmask.astype(bool)] = 0.0

        # Loop through all orders then through all y pixels.
        for i in range(nm):
            print("Extracting order: {0:d}".format(i))

            # Create an empty weight array. Base the size on the largest slit
            # magnification for this order.
            nx_cutout = int(np.ceil(self.slitview.slit_length / np.min(
                matrices[i, :, 0, 0])))
            ny_cutout = 2 * \
                        int(nx_cutout * np.nanmax(
                            np.abs(self.slit_tilt)) / 2) + 3

            for j in range(ny):
                # Check for NaNs
                if x_map[i, j] != x_map[i, j]:
                    extracted_var[i, j, :] = np.nan
                    continue

                # Create our cutout of columns for the data. 
                x_ix = int(np.round(
                    x_map[i, j])) - nx_cutout // 2 + \
                       np.arange(nx_cutout, dtype=int) + nx // 2
                y_ix = j + np.arange(ny_cutout, dtype=int) - ny_cutout // 2

                # Deal with edge effects...
                ww = np.where((x_ix >= nx) | (x_ix < 0))[0]
                x_ix[ww] = 0
                # phi[:, ww, :] = 0.0
                # phi1d[:, ww, :] = 0.0
                ww = np.where((y_ix >= ny) | (y_ix < 0))[0]
                y_ix[ww] = 0
                # phi[ww, :, :] = 0.0
                xy = np.meshgrid(x_ix, y_ix, indexing='ij')

                # Cut out our data and inverse variance.
                col_data = data[xy]
                col_inv_var = pixel_inv_var[xy]
                col_weights = np.array([ew[xy] for ew in extraction_weights])

                # Find the pixel (including fractional pixels) within our
                # cutout that we'll use for extraction. First - find the pixel
                # coordinates according to slit tilt:

                ysub_pix = (x_ix - x_map[i, j] - nx // 2) * \
                           self.slit_tilt[i, j] + ny_cutout // 2

                # DEBUG
                # if (np.max(col_data) > 1e3):

                # Next, add the contribution of the centroid in the slit
                # viewing camera.
                # The [1,1] component of the matrix is slit_microns_per_det_
                # pix_y
                # Above, slit_ix was called profile_y_pix.
                slit_ix = np.arange(len(centroids)) - len(centroids) // 2
                col_ix = np.arange(nx_cutout) - nx_cutout // 2

                # Interpolate onto the slit coordinates
                # FIXME: See 1d code for how this was done for profiles...
                # PRV: This is only absolutely needed for PRV mode, with 
                # matrices[i,j,1,1] coming from "specmod.fits".
                ysub_pix += np.interp(x_ix - x_map[i, j] - nx // 2, \
                                      slit_ix / matrices[i, j, 0, 0], \
                                      centroids / matrices[i, j, 1, 1])

                # Make sure this is within the limits of our subarray.
                ysub_pix = np.maximum(ysub_pix, 0)
                ysub_pix = np.minimum(ysub_pix, ny_cutout - 1e-6)

                # Create the arrays needed for interpolation.
                ysub_ix_lo = ysub_pix.astype(int)
                ysub_ix_hi = ysub_ix_lo + 1
                ysub_ix_frac = ysub_pix - ysub_ix_lo
                xsub_ix = np.arange(nx_cutout).astype(int)

                # FIXME: SERIOUS Weighting here relies on col_weights being
                # approximately correct, which it isn't for bright arc lines
                # and a tilted slit.
                # We should consider if this is "good enough" carefully.
                for k in range(no):
                    extracted_flux[i, j, k] = \
                        np.dot(col_data[xsub_ix, ysub_ix_lo],
                               col_weights[k, xsub_ix, ysub_ix_lo] * (
                                       1 - ysub_ix_frac))
                    extracted_flux[i, j, k] += \
                        np.dot(col_data[xsub_ix, ysub_ix_hi], col_weights[
                            k, xsub_ix, ysub_ix_hi] * ysub_ix_frac)
                    extracted_var[i, j, k] = np.dot(
                        (1 - ysub_ix_frac) / np.maximum(
                            col_inv_var[xsub_ix, ysub_ix_lo], 1e-12),
                        col_weights[k, xsub_ix, ysub_ix_lo] ** 2)
                    extracted_var[i, j, k] += np.dot(
                        ysub_ix_frac / np.maximum(
                            col_inv_var[xsub_ix, ysub_ix_hi], 1e-12),
                        col_weights[k, xsub_ix, ysub_ix_hi] ** 2)

        return extracted_flux, extracted_var

    def find_lines(self, flux, arclines, hw=10, arcfile=None,
                   inspect=False, plots=False):
        """
        Find lines near the locations of input arc lines.
        
        This is done with Gaussian fits near the location of where lines are
        expected to be. An initial decent model must be present, likely
        the result of a manual adjustment.

        Parameters
        ----------
        flux: :obj:`numpy.ndarray`
            Flux data extracted with the 1D extractor. Just the flux, not the
            variance.

        arclines: float array
            Array containing the wavelength of the arc lines.

        hw: int, optional
            Number of pixels from each order end to be ignored due to proximity
            with the edge of the chip.

        arcfile: float array
            Arc file data.

        inspect: bool, optional
            If true, show display of lines and where they are predicted to fall

        plots: bool, optional
            If true, plot every gaussian fit along the way for visual inspection 

        Returns
        -------

        lines_out: float array
            Whatever used to be placed in a file.
        """

        # Only use the middle object.
        # In High res mode this will be the object, in std mode it's the sky
        flux = flux[:, :, 0]
        ny = flux.shape[1]
        nm = flux.shape[0]
        nx = self.arm.szx
        lines_out = []
        # Let's try the median absolute deviation as a measure of background
        # noise if the search region is not large enough for robust median
        # determination.
        if hw < 7:
            noise_level = np.median(np.abs(flux - np.median(flux)))

        if (inspect == True) and (arcfile is None):
            print('Must provide an arc image for the inpection')
            raise UserWarning
        if inspect or plots:
            image = np.arcsinh((arcfile - np.median(arcfile)) / 1e2)
        if inspect:
            plt.imshow(image, interpolation='nearest', aspect='auto',
                       cmap=cm.gray)

        for m_ix in range(nm):
            # Select only arc lines that should be in this order.
            filtered_arclines = arclines[
                (arclines >= self.arm.w_map[m_ix, :].min())
                & (arclines <= self.arm.w_map[m_ix, :].max())]
            # This line interpolates between filtered lines and w_map on a
            # linear array, to find the expected pixel locations of the lines.
            w_ix = np.interp(filtered_arclines, self.arm.w_map[m_ix, :],
                             np.arange(ny))
            # Ensure that lines close to the edges of the chip are not
            # considered
            ww = np.where((w_ix >= hw) & (w_ix < ny - hw))[0]
            w_ix = w_ix[ww]
            arclines_to_fit = filtered_arclines[ww]
            print('order ', m_ix)
            for i, ix in enumerate(w_ix):
                # This ensures that lines too close together are not used in the
                # fit, whilst avoiding looking at indeces that don't exist.
                if (np.abs(ix - w_ix[i - 1]) < 1.5 * hw):
                    continue
                elif i != (len(w_ix) - 1) and (
                        np.abs(ix - w_ix[i + 1]) < 1.5 * hw):
                    continue
                x = np.arange(ix - hw, ix + hw, dtype=np.int)
                y = flux[m_ix, x]
                # Try median absolute deviation for noise characteristics if
                # Enough pixels are available per cut.
                if hw >= 7:
                    noise_level = np.median(np.abs(y - np.median(y)))
                # Any line with peak S/N under a value is not considered.
                if (np.max(y) < 20 * noise_level):
                    continue

                g_init = models.Gaussian1D(amplitude=np.max(y), mean=x[
                    np.argmax(y)], stddev=1.5)
                with warnings.catch_warnings():
                    warnings.simplefilter("ignore")
                    fit_g = fitting.LevMarLSQFitter()
                    g = fit_g(g_init, x, y)
                # Wave, ypos, xpos, m, amplitude, fwhm
                xpos = nx // 2 + \
                       np.interp(g.mean.value, np.arange(ny),
                                 self.arm.x_map[m_ix])
                ypos = g.mean.value

                line_to_append = [arclines_to_fit[i], ypos, xpos, m_ix +
                                  self.arm.m_min, g.amplitude.value,
                                  g.stddev.value * 2.3548]

                # If any of the values to append are nans, don't do it and
                # just go on to the next line.
                if np.isnan(line_to_append).any():
                    continue

                # This option is here to allow the user to inspect individual
                # gaussian fits. Useful to test whether the method is working.
                if plots:
                    f, sub = plt.subplots(1, 2)
                    sub[0].plot(x, y)
                    sub[0].plot(x, g(x))
                    sub[0].axvline(ix)
                    snapshot = image[int(ix - hw * 4):int(ix + hw * 4),
                               int(xpos - 40):
                               int(xpos + 40)]
                    sub[1].imshow(np.arcsinh((snapshot - np.median(snapshot)) /
                                             1e2))
                    plt.show()

                # This part allows the user to inspect the global fit and
                # position finding. 
                if inspect:
                    plt.plot(xpos, ix, 'bx')
                    plt.plot(xpos, ypos, 'rx')
                    plt.text(xpos + 10, ypos,
                             str(arclines_to_fit[i]), color='green',
                             fontsize=10)

                lines_out.append(line_to_append)

        if inspect:
            plt.axis([0, nx, ny, 0])
            plt.show()

        return np.array(lines_out)<|MERGE_RESOLUTION|>--- conflicted
+++ resolved
@@ -610,7 +610,7 @@
                 # order is the same as documentation.
                 b_mat = phi * col_inv_var_mat
                 c_mat = np.dot(phi.T, phi * col_inv_var_mat)
-                
+
                 # DEBUG - should try several columns...
                 #if (i==10 and j>3000):
                 #    import matplotlib.pyplot as plt
@@ -631,7 +631,7 @@
                 # the previous weights may not have the same shape, so
                 # we make copies of b_mat for pixel weights when
                 # determinant is zero and shape is different.
-                
+
                 # If all pixels for a given object (e.g. an arc) are
                 # marked as bad, c_mat can't be inverted. In this case,
                 # we do the best we can with an inverse that works for
@@ -639,23 +639,8 @@
                 try:
                     pixel_weights = np.dot(b_mat, np.linalg.inv(c_mat))
                 except:
-<<<<<<< HEAD
-                    # print('Bringing you to PDB due to a failure to '
-                    #       'compute the pixel weights by matrix '
-                    #       'algebra')
-                    # import pdb; pdb.set_trace()
-                    try:
-                        pixel_weights
-                        if pixel_weights.shape != b_mat.shape:
-                            pixel_weights = b_mat.copy()
-                    except:
-                        pixel_weights = b_mat.copy()
-                    else:
-                        pass
-=======
-                    pixel_weights = np.dot(b_mat, 
+                    pixel_weights = np.dot(b_mat,
                         np.diag(1./np.maximum(np.diag(c_mat),1e-12)))
->>>>>>> cd0fc7cb
 
                 # FIXME: Some tilted, bright arc lines cause strange
                 # weightings here... Probably OK - only strange weightings in 2D
