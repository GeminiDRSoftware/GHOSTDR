#
#                                                                  gemini_python
#
#                                                            primitives_ghost.py
# ------------------------------------------------------------------------------
from geminidr.gemini.primitives_gemini import Gemini
from geminidr.core.primitives_ccd import CCD
from .primitives_calibdb_ghost import CalibDBGHOST

from . import parameters_ghost

from .lookups import timestamp_keywords as ghost_stamps

from recipe_system.utils.decorators import parameter_override

import re
import astrodata
import numpy as np
# ------------------------------------------------------------------------------
_HDR_SIZE_REGEX = re.compile(r'^\[(?P<x1>[0-9]*)\:'
                             r'(?P<x2>[0-9]*),'
                             r'(?P<y1>[0-9]*)\:'
                             r'(?P<y2>[0-9]*)\]$')



def filename_updater(ad, **kwargs):
    origname = ad.filename
    ad.update_filename(**kwargs)
    rv = ad.filename
    ad.filename = origname
    return rv


@parameter_override
class GHOST(Gemini, CCD, CalibDBGHOST):
    """
    Top-level primitives for handling GHOST data

    The primitives in this class are applicable to all flavours of GHOST data.
    All other GHOST primitive classes inherit from this class.
    """
    tagset = set()  # Cannot be assigned as a class

    def __init__(self, adinputs, **kwargs):
        super(GHOST, self).__init__(adinputs, **kwargs)
        self.inst_lookups = 'ghostdr.ghost.lookups'
        self._param_update(parameters_ghost)
        # Add GHOST-specific timestamp keywords
        self.timestamp_keys.update(ghost_stamps.timestamp_keys)

    @staticmethod
    def _has_valid_extensions(ad):
        return len(ad) > 0

    def _rebin_ghost_ad(self, ad, xb, yb):
        """
        Internal helper function to re-bin GHOST data.

        .. note::
            This function is *not* a primitive. It is designed to be called
            internally by public primitives.

        This function should be used for all re-binning procedures on
        AstroData objects that will be saved during reduction. It is designed
        to handle the correct adjustment of the relevant header keywords.

        Binning is done by simply adding together the data pixels in the
        input AstroData object.

        If the input ad contains a variance plane, the re-binned variance
        plane is computed by summing over the binned variance pixels in
        quadrature. If a mask plane is present, the re-binned mask plane is
        computed by sequentially bitwise_or combining the input mask pixels.

        .. note::
            This function has been included within the GHOST primitive class
            mostly so logging is consistent. Otherwise, it could be defined as
            a @staticmethod (or just exist outside the class completely).

        Parameters
        ----------
        ad : :class:`astrodata.AstroData`
            AstroData object to be re-binned. Each extension of the object
            will be rebinned separately. A :any:`ValueError` will be thrown
            if the object's extensions are found to have different binning
            modes to one another.
        xb : :obj:`int`
            x-binning
        yb : :obj:`int`
            y-binning

        Returns
        -------
        ad : :any:`astrodata.AstroData` object
            Input AstroData object, re-binned to the requested format
        """
        log = self.log

        # Input checking
        xb = int(xb)
        yb = int(yb)
        if not isinstance(ad, astrodata.AstroData):
            raise ValueError('ad is not a valid AstroData instance')
        for ext in ad:
            if ext.hdr.get('CCDSUM') != '1 1':
                raise ValueError(
                    'Cannot re-bin data that has already been binned')

        # Re-binning
        log.stdinfo('Re-binning %s' % ad.filename)
        rows = yb
        cols = xb
        for ext in ad:
            # Do the re-binning
            # Re-bin data
            binned_array = ext.data.reshape(
                int(ext.data.shape[0] / rows), rows,
                int(ext.data.shape[1] / cols), cols
            ).sum(axis=1).sum(axis=2)

            reset_kwargs = {'check': True, }

            # Re-bin variance
            # These are summed in quadrature
            if ext.variance is not None:
                binned_var = ext.variance ** 2
                binned_var = binned_var.reshape(
                    int(ext.variance.shape[0] / rows), rows,
                    int(ext.variance.shape[1] / cols), cols
                ).sum(axis=1).sum(axis=2)
                binned_var = np.sqrt(binned_var)
                reset_kwargs['variance'] = binned_var

            # Re-bin mask
            # This can't be done in an easy one-liner - numpy bitwise_and
            # is designed to combine two distinct arrays, not combine a
            # unitary array a la, e.g. sum
            if ext.mask is not None:
                reshaped_mask = ext.mask.reshape(
                    int(ext.mask.shape[0] / rows), rows,
                    int(ext.mask.shape[1] / cols), cols
                )
                binned_mask_r = reshaped_mask[:, 0, :, :]
                for i in range(1, rows):
                    binned_mask_r = np.bitwise_or(binned_mask_r,
                                                  reshaped_mask[:, i, :, :])
                binned_mask = binned_mask_r[:, :, 0]
                for j in range(1, cols):
                    binned_mask = np.bitwise_or(binned_mask,
                                                binned_mask_r[:, :, j])
                reset_kwargs['mask'] = binned_mask

            # Alter the data values (do this all together in case one of the
            # calculations above bombs
            # ext.data = binned_array
            # ext.variance = binned_var
            # ext.mask = binned_mask
            ext.reset(binned_array, **reset_kwargs)

            # Update header values
            ext.hdr.set('CCDSUM',
                        value='%d %d' % (cols, rows,),
                        comment='Re-binned to %dx%d' % (cols, rows,))

            old_datasec = ext.hdr.get('DATASEC')
            if old_datasec:
                datasec_values = _HDR_SIZE_REGEX.match(old_datasec)
                ext.hdr.set('DATASEC',
                            value='[%d:%d,%d:%d]' %
                                  (max(int(datasec_values.group('x1')) / cols,
                                       1),
                                   max(int(datasec_values.group('x2')) / cols,
                                       1),
                                   max(int(datasec_values.group('y1')) / rows,
                                       1),
                                   max(int(datasec_values.group('y2')) / rows,
                                       1),
                                   ),
                            comment='Re-binned to %dx%d' % (cols, rows,),
                            )
            old_trimsec = ext.hdr.get('TRIMSEC')
            if old_trimsec:
                trimsec_values = _HDR_SIZE_REGEX.match(old_trimsec)
                ext.hdr.set('TRIMSEC',
                            value='[%d:%d,%d:%d]' %
                                  (max(int(trimsec_values.group('x1')) / cols,
                                       1),
                                   max(int(trimsec_values.group('x2')) / cols,
                                       1),
                                   max(int(trimsec_values.group('y1')) / rows,
                                       1),
                                   max(int(trimsec_values.group('y2')) / rows,
                                       1),
                                   ),
                            comment='Re-binned to %dx%d' % (cols, rows,),
                            )

            old_ampsize = ext.hdr.get('AMPSIZE')
            if old_ampsize:
                ampsize_values = _HDR_SIZE_REGEX.match(old_ampsize)
                ext.hdr.set('AMPSIZE',
                            value='[%d:%d,%d:%d]' %
                                  (max(int(ampsize_values.group('x1')) / cols,
                                       1),
                                   max(int(ampsize_values.group('x2')) / cols,
                                       1),
                                   max(int(ampsize_values.group('y1')) / rows,
                                       1),
                                   max(int(ampsize_values.group('y2')) / rows,
                                       1),
                                   ),
                            comment='Re-binned to %dx%d' % (cols, rows,),
                            )

        log.stdinfo('Re-binning complete')

        return ad

<<<<<<< HEAD
    def validateData(self, adinputs=None, suffix=None):
        """
        GHOSTBundle-specific version of validateData to ignore the invalid WCS
        exception.
        """
        try:
            super().validateData(adinputs, suffix=suffix)
        except ValueError as e:
            if 'valid WCS' not in str(e):
                raise
=======

    def validateData(self, adinputs=None, suffix=None):
        """
        This is the data validation primitive. It checks that the instrument
        matches the primitivesClass and that there are the correct number
        of extensions.

        Parameters
        ----------
        suffix: str
            suffix to be added to output files
        """
        from gempy.gemini import gemini_tools as gt

        log = self.log
        timestamp_key = self.timestamp_keys[self.myself()]
        log.debug(gt.log_message("primitive", self.myself(), "starting"))

        missing_wcs_list = []

        for ad in adinputs:
            if ad.phu.get(timestamp_key):
                log.warning("No changes will be made to {}, since it has "
                            "already been processed by validateData".
                            format(ad.filename))
                continue

            # Check that the input is appropriate for this primitivesClass
            # Only the instrument is checked
            inst_name = ad.instrument(generic=True)
            if not inst_name in self.tagset:
                prim_class_name = self.__class__.__name__
                raise OSError("Input file {} is {} data and not suitable for "
                    "{} class".format(ad.filename, inst_name, prim_class_name))

            # Report if this is an image without square binned pixels
            if 'IMAGE' in ad.tags:
                xbin = ad.detector_x_bin()
                ybin = ad.detector_y_bin()
                if xbin != ybin:
                    log.warning("Image {} is {} x {} binned data".
                                format(ad.filename, xbin, ybin))

            if self._has_valid_extensions(ad):
                log.fullinfo("The input file has been validated: {} contains "
                             "{} extension(s)".format(ad.filename, len(ad)))
            else:
                raise OSError("The {} extension(s) in {} does not match the "
                              "number of extensions expected in raw {} "
                              "data.".format(len(ad), ad.filename, inst_name))

            # Check for WCS
            missing_wcs_list.extend([f"{ad.filename} EXTVER {ext.hdr['EXTVER']}"
                                     for ext in ad if ext.wcs is None])

            # Timestamp and update filename
            gt.mark_history(ad, primname=self.myself(), keyword=timestamp_key)
            ad.update_filename(suffix=suffix, strip=True)

        # if missing_wcs_list:
        #     msg = "The following extensions did not produce a valid WCS:\n    "
        #     msg += '\n    '.join(extstr for extstr in missing_wcs_list)
        #     raise ValueError(msg+"\n")

>>>>>>> 1deafc97
        return adinputs<|MERGE_RESOLUTION|>--- conflicted
+++ resolved
@@ -217,18 +217,6 @@
 
         return ad
 
-<<<<<<< HEAD
-    def validateData(self, adinputs=None, suffix=None):
-        """
-        GHOSTBundle-specific version of validateData to ignore the invalid WCS
-        exception.
-        """
-        try:
-            super().validateData(adinputs, suffix=suffix)
-        except ValueError as e:
-            if 'valid WCS' not in str(e):
-                raise
-=======
 
     def validateData(self, adinputs=None, suffix=None):
         """
@@ -293,5 +281,4 @@
         #     msg += '\n    '.join(extstr for extstr in missing_wcs_list)
         #     raise ValueError(msg+"\n")
 
->>>>>>> 1deafc97
         return adinputs